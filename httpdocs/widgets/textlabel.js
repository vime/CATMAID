/* -*- mode: espresso; espresso-indent-level: 2; indent-tabs-mode: nil -*- */
/* vim: set softtabstop=2 shiftwidth=2 tabstop=2 expandtab: */

/**
 * textlabel.js
 *
 * requirements:
 *	 tools.js
 *	 ui.js
 *	 excanvas.js by Google for IE support
 *	 request.js
 *
 */

/**
 */

/**
 * a textlabel-box
 */
<<<<<<< HEAD
Textlabel = function (
data, //!< content and properties of the textlabel
resolution, //!< object {x, y, z} resolution of the parent DOM element in nanometer/pixel
translation) {
  this.getView = function () {
    return view;
  }

  var getContext = function () {
    if (!ctx) {
      try {
        if (canvas.getContext) {
          ctx = canvas.getContext("2d");
        } else if (G_vmlCanvasManager) //!< it could be an IE and we try to initialize the element first
        {
          canvas = G_vmlCanvasManager.initElement(canvas);
          ctx = canvas.getContext("2d");
        }
      } catch (e) {}
    }
    return ctx;
  }

  this.redraw = function (
  pl, //!< float left-most coordinate of the parent DOM element in nanometer
  pt, //!< float top-most coordinate of the parent DOM element in nanometer
  s, //!< scale factor to be applied to resolution [and fontsize]
  pw, //!< int optional width of the parent DOM element in pixel
  ph //!< int optional height of the parent DOM element in pixel
  ) {
    parentLeft = pl;
    parentTop = pt;
    scale = s;
    if (pw) parentWidth = pw;
    if (ph) parentHeight = ph;

    var rx = resolution.x / scale;
    var ry = resolution.y / scale;
    var x = Math.floor((self.location.x - parentLeft) / rx);
    var y = Math.floor((self.location.y - parentTop) / ry);

    var target_x = 0;
    var target_y = 0;
    var offset_x = 0;
    var offset_y = 0;

    var fs;
    if (self.scaling) fs = Math.max(1, Math.floor(scale * self.fontSize));
    else
    fs = self.fontSize;

    textBox.style.fontSize = textArea.style.fontSize = fs + "px";
    textBox.style.lineHeight = textArea.style.lineHeight = Math.floor(1.1 * fs) + "px";

    boxWidth = textBox.offsetWidth;
    boxHeight = textBox.offsetHeight;

    textArea.style.width = boxWidth + "px";
    textArea.style.height = boxHeight + "px";

    switch (self.type) {
    case "text":

      view.style.left = (x - boxWidth / 2) + "px";
      view.style.top = (y - boxHeight / 2) + "px";

      break;
    case "bubble":

      if (self.offset.left) {
        target_x = -self.offset.left / rx;
        x -= target_x;
      } else if (self.offset.right) {
        target_x = boxWidth + self.offset.right / rx;
        x -= target_x;
      }
      if (self.offset.top) {
        target_y = -self.offset.top / ry;
        y -= target_y;
      } else if (self.offset.bottom) {
        target_y = boxHeight + self.offset.bottom / ry;
        y -= target_y;
      }

      if (target_x < 0) {
        offset_x = -target_x;
        target_x = 0;
      }
      if (target_y < 0) {
        offset_y = -target_y;
        target_y = 0;
      }
      canvas.width = boxWidth + 2 + Math.max(offset_x, target_x);
      canvas.height = boxHeight + 2 + Math.max(offset_y, target_y);
      canvas.style.left = -offset_x + "px";
      canvas.style.top = -offset_y + "px";

      var ctx = getContext();
      if (ctx) {
        view.className = "textlabelView";

        var dir_x = (target_x < boxWidth / 2 ? 1 : 3) * boxWidth / 4 + offset_x - target_x;
        var dir_y = (target_y < boxHeight / 2 ? 1 : 3) * boxHeight / 4 + offset_y - target_y;
        var dir_l = Math.sqrt(dir_x * dir_x + dir_y * dir_y);
        var dir_xn = 4 * dir_x / dir_l;
        var dir_yn = 4 * dir_y / dir_l;

        var tx = target_x + dir_x;
        var ty = target_y + dir_y;

        ctx.strokeStyle = "rgb(0,0,255)";

        if (IE) {
          ctx.fillStyle = "rgb(255,255,255)";
          ctx.lineWidth = 2;
          ctx.strokeRect(1 + offset_x, 1 + offset_y, boxWidth - 1, boxHeight - 1);
        } else {
          ctx.fillStyle = "rgba(255,255,255,0.85)";
          ctx.strokeRect(0.5 + offset_x, 0.5 + offset_y, boxWidth, boxHeight);
          ctx.lineWidth = 1.5;
        }
        ctx.beginPath();
        ctx.moveTo(target_x, target_y);
        ctx.lineTo(tx + dir_yn, ty - dir_xn);
        ctx.lineTo(tx - dir_yn, ty + dir_xn);
        ctx.closePath();
        ctx.stroke();

        ctx.globalCompositeOperation = "copy";
        ctx.fillRect(offset_x + 1, offset_y + 1, boxWidth - 1, boxHeight - 1);
        ctx.beginPath();
        ctx.moveTo(target_x, target_y);
        ctx.lineTo(tx + dir_yn, ty - dir_xn);
        ctx.lineTo(tx - dir_yn, ty + dir_xn);
        ctx.fill();

        view.style.left = x + "px";
        view.style.top = y + "px";
      } else {
        view.className = "textlabelView_nocanvas";

        view.style.left = (x + target_x - boxWidth / 2) + "px";
        view.style.top = (y + target_y - boxHeight / 2) + "px";
      }
      break;
    }

    return;
  }

  this.setEditable = function (e) {
    edit = e;
    if (e) {
      textBox.style.visibility = "hidden";
      textArea.style.display = "block";
      view.style.zIndex = 5;
      moveHandle.style.display = "block";
      closeHandle.style.display = "block";
    } else {
      textBox.style.visibility = "visible";
      textArea.style.display = "none";
      view.style.zIndex = "";
      moveHandle.style.display = "none";
      closeHandle.style.display = "none";
    }
    return;
  }

  var synchText = function (e) {
    self.text = textArea.value;
    textBox.replaceChild(document.createTextNode(self.text), textBox.firstChild);

    self.redraw(
    parentLeft, parentTop, scale);

    return true;
  }

  var apply = function (e) {
    icon_apply.style.display = "block";
    requestQueue.replace("model/textlabel.update.php", "POST", {
      pid: project.id,
      tid: self.id,
      text: (IE ? self.text.replace(/\r\n/g, "\n") : self.text),
      x: self.location.x,
      y: self.location.y,
      z: self.location.z,
      r: self.colour.r / 255,
      g: self.colour.g / 255,
      b: self.colour.b / 255,
      a: self.colour.a,
      type: self.type,
      scaling: (self.scaling ? 1 : 0),
      fontsize: self.fontSize * resolution.y,
      fontstyle: self.fontStyle,
      fontname: self.fontName,
      offset_left: self.offset.left,
      offset_top: self.offset.top
    }, function (status, text, xml) {
      if (status == 200) {
        icon_apply.style.display = "none";
        if (text && text != " ") {
          var e = eval("(" + text + ")");
          if (e.error) {
            alert(e.error);
          } else {}
        }
      }
      return true;
    }, "textlabel_" + this.id);
    return;
  }

  var close = function (e) {
    icon_apply.style.display = "block";

    requestQueue.register('model/textlabel.delete.php', 'POST', {
      pid: project.id,
      tid: self.id,
      x: self.location.x,
      y: self.location.y,
      z: self.location.z
    }, function (status, text, xml) {
      statusBar.replaceLast(text);

      if (status == 200) {
        project.focusedStack.updateTextlabels();
        if (text && text != " ") {
          var e = eval("(" + text + ")");
          if (e.error) {
            alert(e.error);
          } else {}
        }
      }
      return true;
    });
    return;
  }

  /**
   * onchange handler for the font size input element
   */
  var changeSize = function (e) {
    var val = parseInt(this.value);
    if (isNaN(val) || val < 5) this.value = self.fontSize;
    else {
      self.fontSize = val;
      apply();
      self.redraw(
      parentLeft, parentTop, scale);
    }
    return false;
  }

  /**
   * onchange handler for the red colour input element
   */
  var changeColourRed = function (e) {
    var val = parseInt(this.value);
    if (isNaN(val) || val < 0 || val > 255) this.value = self.colour.r;
    else {
      self.colour.r = val;
      apply();
      textBox.style.color = textArea.style.color = "rgb(" + self.colour.r + "," + self.colour.g + "," + self.colour.b + ")";
    }
    return false;
  }

  /**
   * onchange handler for the green colour input element
   */
  var changeColourGreen = function (e) {
    var val = parseInt(this.value);
    if (isNaN(val) || val < 0 || val > 255) this.value = self.colour.g;
    else {
      self.colour.g = val;
      apply();
      textBox.style.color = textArea.style.color = "rgb(" + self.colour.r + "," + self.colour.g + "," + self.colour.b + ")";
    }
    return false;
  }

  /**
   * onchange handler for the blue colour input element
   */
  var changeColourBlue = function (e) {
    var val = parseInt(this.value);
    if (isNaN(val) || val < 0 || val > 255) this.value = self.colour.b;
    else {
      self.colour.b = val;
      apply();
      textBox.style.color = textArea.style.color = "rgb(" + self.colour.r + "," + self.colour.g + "," + self.colour.b + ")";
    }
    return false;
  }


  /**
   * bind all input elements
   */
  this.register = function (e) {
    input_size.onchange = changeSize;
    input_size.value = self.fontSize;

    input_colour_red.onchange = changeColourRed;
    input_colour_red.value = self.colour.r;
    input_colour_green.onchange = changeColourGreen;
    input_colour_green.value = self.colour.g;
    input_colour_blue.onchange = changeColourBlue;
    input_colour_blue.value = self.colour.b;

    checkbox_fontstyle_bold.onchange = function (e) {
      if (this.checked) self.fontStyle = "bold";
      else self.fontStyle = "";
      apply();
      textBox.style.fontWeight = textArea.style.fontWeight = self.fontStyle;
      self.redraw(
      parentLeft, parentTop, scale);
      return true;
    };
    checkbox_fontstyle_bold.checked = self.fontStyle == "bold";

    checkbox_scaling.onchange = function (e) {
      if (this.checked) self.scaling = true;
      else self.scaling = false;
      apply();
      self.redraw(
      parentLeft, parentTop, scale);
      return true;
    };
    checkbox_scaling.checked = self.scaling;

    //button_apply.onclick = apply;
    return true;
  }

  /**
   * unbind all input elements
   */
  this.unregister = function (e) {
    input_size.onchange = function (e) {
      var val = parseInt(this.value);
      if (isNaN(val) || val < 5) this.value = 5;
      return true;
    };

    input_colour_red.onchange =
    input_colour_green.onchange =
    input_colour_blue.onchange = function (e) {
      var val = parseInt(this.value);
      if (isNaN(val) || val < 0) this.value = 0;
      else if (val > 255) this.value = 255;
      return true;
    };

    checkbox_fontstyle_bold.onchange =
    checkbox_scaling.onchange = function (e) {
      return true;
    };
    //button_apply.onclick = apply;
    return true;
  }

  var movemousemove = function (e) {
    self.location.x += ui.diffX / scale * resolution.x;
    self.location.y += ui.diffY / scale * resolution.y;
    self.redraw(
    parentLeft, parentTop, scale);
    return false;
  }

  var movemouseup = function (e) {
    apply();
    ui.releaseEvents()
    ui.removeEvent("onmousemove", movemousemove);
    ui.removeEvent("onmouseup", movemouseup);
    return false;
  }

  var movemousedown = function (e) {
    self.register(e);

    ui.registerEvent("onmousemove", movemousemove);
    ui.registerEvent("onmouseup", movemouseup);
    ui.catchEvents("move");
    ui.onmousedown(e);

    //! this is a dirty trick to remove the focus from input elements when clicking the stack views, assumes, that document.body.firstChild is an empty and useless <a></a>
    document.body.firstChild.focus();

    return false;
  }

  var closemousedown = function (e) {
    // prevent possible call of apply() onblur
    textArea.onblur = null;

    if (confirm("Do you really want to remove this textlabel?")) {
      self.unregister(e);
      close();
    } else
    textArea.onblur = apply;

    //! this is a dirty trick to remove the focus from input elements when clicking the stack views, assumes, that document.body.firstChild is an empty and useless <a></a>
    document.body.firstChild.focus();

    return false;
  }



  // initialise
  var self = this;
  if (!ui) ui = new UI();
  if (!requestQueue) requestQueue = new RequestQueue();

  var view = document.createElement("div");
  view.className = "textlabelView";

  // data
  //-------------------------------------------------------------------------
  self.id = data.tid ? data.tid : 0;
  self.text = data.text ? data.text : "";
  if (IE) self.text = data.text.replace(/\n/g, "\r");
  self.location = data.location ? data.location : {
    x: 0,
    y: 0,
    z: 0
  };
  self.colour = data.colour ? data.colour : null;
  self.type = data.type ? data.type : "text"; //!< string label type in {'text', 'bubble'}
  self.scaling = data.scaling ? true : false; //!< boolean scale the fontsize when scaling the view?
  self.fontSize = data.font_size ? Math.round(data.font_size / resolution.y) : 32;
  self.fontStyle = data.font_style ? data.font_style : "";
  self.fontName = data.font_name ? data.font_name : "";
  self.offset = data.offset ? data.offset : {
    left: 0,
    top: 0
  }; //!< label offset in pixel, currently used for bubbles only
  //-------------------------------------------------------------------------
  var textBox = document.createElement("pre");
  var textArea = document.createElement("textarea");
  textBox.appendChild(document.createTextNode(self.text));
  textArea.value = self.text;
  if (self.colour) textBox.style.color = textArea.style.color = "rgb(" + self.colour.r + "," + self.colour.g + "," + self.colour.b + ")";

  textBox.style.fontSize = textArea.style.fontSize = self.fontSize + "px";
  textBox.style.lineHeight = textArea.style.lineHeight = Math.floor(1.1 * self.fontSize) + "px";

  if (self.fontName) textBox.style.fontFamily = textArea.style.fontFamily = self.fontName;
  if (self.fontStyle) textBox.style.fontWeight = textArea.style.fontWeight = self.fontStyle;

  textArea.onkeyup = textArea.onchange = synchText;
  textArea.onfocus = self.register;
  textArea.onblur = apply;

  view.appendChild(textBox);
  view.appendChild(textArea);

  var moveHandle = document.createElement("div");
  moveHandle.className = "moveHandle";
  moveHandle.title = "move";
  moveHandle.onmousedown = movemousedown;
  view.appendChild(moveHandle);

  var closeHandle = document.createElement("div");
  closeHandle.className = "closeHandle";
  closeHandle.title = "delete";
  closeHandle.onmousedown = closemousedown;
  view.appendChild(closeHandle);


  var canvas; //! canvas based drawing area
  var ctx; //!< 2d drawing context
  if (self.type == "bubble") {
    canvas = document.createElement("canvas");
    view.appendChild(canvas);
  }

  var boxWidth;
  var boxHeight;

  var parentLeft = 0;
  var parentTop = 0;
  var scale = 1;
  var parentWidth = 0;
  var parentHeight = 0;

  // input elements
  var input_size = document.getElementById("fontsize");
  var input_colour_red = document.getElementById("fontcolourred");
  var input_colour_green = document.getElementById("fontcolourgreen");
  var input_colour_blue = document.getElementById("fontcolourblue");
  var checkbox_fontstyle_bold = document.getElementById("fontstylebold");
  var checkbox_scaling = document.getElementById("fontscaling");
  //var button_apply = document.getElementById( "button_text_apply" );
  var icon_apply = document.getElementById("icon_text_apply");

  var edit = false;
=======
Textlabel = function(
		data,				//!< content and properties of the textlabel
		resolution,			//!< object {x, y, z} resolution of the parent DOM element in nanometer/pixel
		translation
)
{
	this.getView = function()
	{
		return view;
	}
	
	var getContext = function()
	{
		if ( !ctx )
		{
			try
			{
				if ( canvas.getContext )
				{
					ctx = canvas.getContext( "2d" );
				}
				else if ( G_vmlCanvasManager )  //!< it could be an IE and we try to initialize the element first
				{
					canvas = G_vmlCanvasManager.initElement( canvas );
					ctx = canvas.getContext( "2d" );
				}
			}
			catch( e )
			{}
		}
		return ctx;
	}
	
	this.redraw = function(
			pl,						//!< float left-most coordinate of the parent DOM element in nanometer
			pt,						//!< float top-most coordinate of the parent DOM element in nanometer
			s,						//!< scale factor to be applied to resolution [and fontsize]
			pw,						//!< int optional width of the parent DOM element in pixel
			ph						//!< int optional height of the parent DOM element in pixel
	)
	{
		parentLeft = pl;
		parentTop = pt;
		scale = s;
		if ( pw ) parentWidth = pw;
		if ( ph ) parentHeight = ph;
		
		var rx = resolution.x / scale;
		var ry = resolution.y / scale;
		var x = Math.floor( ( self.location.x - parentLeft ) / rx );
		var y = Math.floor( ( self.location.y - parentTop ) / ry );
		
		var target_x = 0;
		var target_y = 0;
		var offset_x = 0;
		var offset_y = 0;
		
		var fs;
		if ( self.scaling )
			fs = Math.max( 1, Math.floor( scale * self.fontSize ) );
		else
			fs = self.fontSize;
		
		textBox.style.fontSize = textArea.style.fontSize = fs + "px";
		textBox.style.lineHeight = textArea.style.lineHeight = Math.floor( 1.1 * fs ) + "px";
		
		boxWidth = textBox.offsetWidth;
		boxHeight = textBox.offsetHeight;
		
		textArea.style.width = boxWidth + "px";
		textArea.style.height = boxHeight + "px";
		
		switch ( self.type )
		{
		case "text":
			
			view.style.left = ( x - boxWidth / 2 ) + "px";
			view.style.top = ( y - boxHeight / 2 ) + "px";
			
			break;
		case "bubble":
		
			if ( self.offset.left )
			{
				target_x = -self.offset.left / rx;
				x -= target_x;
			}
			else if ( self.offset.right )
			{
				target_x = boxWidth + self.offset.right / rx;
				x -= target_x;
			}
			if ( self.offset.top )
			{
				target_y = -self.offset.top / ry;
				y -= target_y;
			}
			else if ( self.offset.bottom )
			{
				target_y = boxHeight + self.offset.bottom / ry;
				y -= target_y;
			}
			
			if ( target_x < 0 )
			{
				offset_x = -target_x;
				target_x = 0;
			}
			if ( target_y < 0 )
			{
				offset_y = -target_y;
				target_y = 0;
			}
			canvas.width = boxWidth + 2 + Math.max( offset_x, target_x );
			canvas.height = boxHeight + 2 + Math.max( offset_y, target_y );
			canvas.style.left = -offset_x + "px";
			canvas.style.top = -offset_y + "px";
			
			var ctx = getContext();
			if ( ctx )
			{
				view.className = "textlabelView";
				
				var dir_x = ( target_x < boxWidth / 2 ? 1 : 3 ) * boxWidth / 4 + offset_x - target_x;
				var dir_y = ( target_y < boxHeight / 2 ? 1 : 3 ) * boxHeight / 4 + offset_y - target_y;
				var dir_l = Math.sqrt( dir_x * dir_x + dir_y * dir_y );
				var dir_xn = 4 * dir_x / dir_l;
				var dir_yn = 4 * dir_y / dir_l;
				
				var tx = target_x + dir_x;
				var ty = target_y + dir_y;
				
				ctx.strokeStyle = "rgb(0,0,255)";
				
				if ( IE )
				{
					ctx.fillStyle = "rgb(255,255,255)";
					ctx.lineWidth = 2;
					ctx.strokeRect( 1 + offset_x, 1 + offset_y, boxWidth - 1, boxHeight - 1 );
				}
				else
				{
					ctx.fillStyle = "rgba(255,255,255,0.85)";
					ctx.strokeRect( 0.5 + offset_x, 0.5 + offset_y, boxWidth, boxHeight );
					ctx.lineWidth = 1.5;
				}
				ctx.beginPath();
				ctx.moveTo( target_x, target_y );
				ctx.lineTo( tx + dir_yn, ty - dir_xn );
				ctx.lineTo( tx - dir_yn, ty + dir_xn );
				ctx.closePath();
				ctx.stroke();
				
				ctx.globalCompositeOperation = "copy";
				ctx.fillRect( offset_x + 1, offset_y + 1, boxWidth - 1, boxHeight - 1 );
				ctx.beginPath();
				ctx.moveTo( target_x, target_y );
				ctx.lineTo( tx + dir_yn, ty - dir_xn );
				ctx.lineTo( tx - dir_yn, ty + dir_xn );
				ctx.fill();
				
				view.style.left = x + "px";
				view.style.top = y + "px";
			}
			else
			{
				view.className = "textlabelView_nocanvas";
				
				view.style.left = ( x + target_x - boxWidth / 2 ) + "px";
				view.style.top = ( y + target_y - boxHeight / 2 ) + "px";
			}
			break;
		}
		
		return;
	}
	
	this.setEditable = function( e )
	{
		edit = e;
		if ( e )
		{
			textBox.style.visibility = "hidden";
			textArea.style.display = "block";
			view.style.zIndex = 5;
			moveHandle.style.display = "block";
			closeHandle.style.display = "block";
		}
		else
		{
			textBox.style.visibility = "visible";
			textArea.style.display = "none";
			view.style.zIndex = "";
			moveHandle.style.display = "none";
			closeHandle.style.display = "none";
		}
		return;
	}
	
	var synchText = function( e )
	{
		self.text = textArea.value;
		textBox.replaceChild( document.createTextNode( self.text ), textBox.firstChild );
		
		self.redraw(
			parentLeft,
			parentTop,
			scale );
		
		return true;
	}
	
	var apply = function( e )
	{
		icon_apply.style.display = "block";
		RequestQueue.replace(
			"model/textlabel.update.php",
			"POST",
			{
				pid : project.id,
				tid : self.id,
				text : ( IE ? self.text.replace( /\r\n/g, "\n" ) : self.text ),
				x : self.location.x,
				y : self.location.y,
				z : self.location.z,
				r : self.colour.r / 255,
				g : self.colour.g / 255,
				b : self.colour.b / 255,
				a : self.colour.a,
				type : self.type,
				scaling : ( self.scaling ? 1 : 0 ),
				fontsize : self.fontSize * resolution.y,
				fontstyle : self.fontStyle,
				fontname : self.fontName,
				offset_left : self.offset.left,
				offset_top : self.offset.top },
			function( status, text, xml )
			{
				if ( status == 200 )
				{
					icon_apply.style.display = "none";
					if ( text && text != " " )
					{
						var e = eval( "(" + text + ")" );
						if ( e.error )
						{
							alert( e.error );
						}
						else
						{
						}
					}
				}
				return true;
			},
			"textlabel_" + this.id );
		return;
	}
	
	var close = function( e )
	{
		icon_apply.style.display = "block";
		
		RequestQueue.register(
			'model/textlabel.delete.php',
			'POST',
			{
				pid : project.id,
				tid : self.id,
				x : self.location.x,
				y : self.location.y,
				z : self.location.z
			},
			project.handle_updateTextlabels );
		return;
	}
	
	/**
	 * onchange handler for the font size input element
	 */
	var changeSize = function( e )
	{
		var val = parseInt( this.value );
		if ( isNaN( val ) || val < 5 ) this.value = self.fontSize;
		else
		{
			self.fontSize = val;
			apply();
			self.redraw(
				parentLeft,
				parentTop,
				scale );
		}
		return false;
	}
	
	/**
	 * onchange handler for the red colour input element
	 */
	var changeColourRed = function( e )
	{
		var val = parseInt( this.value );
		if ( isNaN( val ) || val < 0 || val > 255 ) this.value = self.colour.r;
		else
		{
			self.colour.r = val;
			apply();
			textBox.style.color = textArea.style.color = "rgb(" + self.colour.r + "," + self.colour.g + "," + self.colour.b + ")";
		}
		return false;
	}
	
	/**
	 * onchange handler for the green colour input element
	 */
	var changeColourGreen = function( e )
	{
		var val = parseInt( this.value );
		if ( isNaN( val ) || val < 0 || val > 255 ) this.value = self.colour.g;
		else
		{
			self.colour.g = val;
			apply();
			textBox.style.color = textArea.style.color = "rgb(" + self.colour.r + "," + self.colour.g + "," + self.colour.b + ")";
		}
		return false;
	}
	
	/**
	 * onchange handler for the blue colour input element
	 */
	var changeColourBlue = function( e )
	{
		var val = parseInt( this.value );
		if ( isNaN( val ) || val < 0 || val > 255 ) this.value = self.colour.b;
		else
		{
			self.colour.b = val;
			apply();
			textBox.style.color = textArea.style.color = "rgb(" + self.colour.r + "," + self.colour.g + "," + self.colour.b + ")";
		}
		return false;
	}
	
	
	/**
	 * bind all input elements
	 */
	this.register = function( e )
	{
		input_size.onchange = changeSize;
		input_size.value = self.fontSize;
		
		input_colour_red.onchange = changeColourRed;
		input_colour_red.value = self.colour.r;
		input_colour_green.onchange = changeColourGreen;
		input_colour_green.value = self.colour.g;
		input_colour_blue.onchange = changeColourBlue;
		input_colour_blue.value = self.colour.b;
		
		checkbox_fontstyle_bold.onchange = function( e )
		{
			if ( this.checked ) self.fontStyle = "bold";
			else self.fontStyle = "";
			apply();
			textBox.style.fontWeight = textArea.style.fontWeight = self.fontStyle;
			self.redraw(
				parentLeft,
				parentTop,
				scale );
			return true;
		};
		checkbox_fontstyle_bold.checked = self.fontStyle == "bold";
		
		checkbox_scaling.onchange = function( e )
		{
			if ( this.checked ) self.scaling = true;
			else self.scaling = false;
			apply();
			self.redraw(
				parentLeft,
				parentTop,
				scale );
			return true;
		};
		checkbox_scaling.checked = self.scaling;
		
		//button_apply.onclick = apply;
		
		return true;
	}
	
	/**
	 * unbind all input elements
	 */
	this.unregister = function( e )
	{
		input_size.onchange = function( e )
		{
			var val = parseInt( this.value );
			if ( isNaN( val ) || val < 5 ) this.value = 5;
			return true;
		};
		
		input_colour_red.onchange =
		input_colour_green.onchange =
		input_colour_blue.onchange = function( e )
		{
			var val = parseInt( this.value );
			if ( isNaN( val ) || val < 0 ) this.value = 0;
			else if ( val > 255 ) this.value = 255;
			return true;
		};
		
		checkbox_fontstyle_bold.onchange =
		checkbox_scaling.onchange = function( e ){ return true; };
		//button_apply.onclick = apply;
		
		return true;
	}
	
	var movemousemove = function( e )
	{
		self.location.x += ui.diffX  / scale * resolution.x;
		self.location.y += ui.diffY  / scale * resolution.y;
		self.redraw(
			parentLeft,
			parentTop,
			scale );
		return false;
	}
	
	var movemouseup = function( e )
	{
		apply();
		ui.releaseEvents()
		ui.removeEvent( "onmousemove", movemousemove );
		ui.removeEvent( "onmouseup", movemouseup );
		return false;
	}
	
	var movemousedown = function( e )
	{
		self.register( e );
		
		ui.registerEvent( "onmousemove", movemousemove );
		ui.registerEvent( "onmouseup", movemouseup );
		ui.catchEvents( "move" );
		ui.onmousedown( e );
		
		//! this is a dirty trick to remove the focus from input elements when clicking the stack views, assumes, that document.body.firstChild is an empty and useless <a></a>
		document.body.firstChild.focus();
		
		return false;
	}
	
	var closemousedown = function( e )
	{
		// prevent possible call of apply() onblur
		textArea.onblur = null;
		
		if ( confirm( "Do you really want to remove this textlabel?" ) )
		{
			self.unregister( e );
			close();
		}
		else
			textArea.onblur = apply;
		
		//! this is a dirty trick to remove the focus from input elements when clicking the stack views, assumes, that document.body.firstChild is an empty and useless <a></a>
		document.body.firstChild.focus();
		
		return false;
	}
	
	
	
	// initialise
	var self = this;
	if ( !ui ) ui = new UI();
	
	var view = document.createElement( "div" );
	view.className = "textlabelView";	
	
	// data
	//-------------------------------------------------------------------------
	self.id = data.tid ? data.tid : 0;
	self.text = data.text ? data.text : "";
	if ( IE ) self.text = data.text.replace( /\n/g, "\r" );
	self.location = data.location ? data.location :
			{
				x : 0,
				y : 0,
				z : 0
			};
	self.colour = data.colour ? data.colour : null;
	self.type = data.type ? data.type : "text";				//!< string label type in {'text', 'bubble'}
	self.scaling = data.scaling ? true : false;				//!< boolean scale the fontsize when scaling the view?
	self.fontSize = data.font_size ? Math.round( data.font_size / resolution.y ) : 32;
	self.fontStyle = data.font_style ? data.font_style : "";
	self.fontName = data.font_name ? data.font_name : "";
	self.offset = data.offset ? data.offset :
			{
				left : 0,
				top : 0
			};											//!< label offset in pixel, currently used for bubbles only
	//-------------------------------------------------------------------------
	
	var textBox = document.createElement( "pre" );
	var textArea = document.createElement( "textarea" );
	textBox.appendChild( document.createTextNode( self.text ) );
	textArea.value = self.text;
	if ( self.colour )
		textBox.style.color = textArea.style.color = "rgb(" + self.colour.r + "," + self.colour.g + "," + self.colour.b + ")";
	
	textBox.style.fontSize = textArea.style.fontSize = self.fontSize + "px";
	textBox.style.lineHeight = textArea.style.lineHeight = Math.floor( 1.1 * self.fontSize ) + "px";
	
	if ( self.fontName )
		textBox.style.fontFamily = textArea.style.fontFamily = self.fontName;
	if ( self.fontStyle )
		textBox.style.fontWeight = textArea.style.fontWeight = self.fontStyle;
	
	textArea.onkeyup = textArea.onchange = synchText;
	textArea.onfocus = self.register;
	textArea.onblur = apply;
	
	view.appendChild( textBox );
	view.appendChild( textArea );
	
	var moveHandle = document.createElement( "div" );
	moveHandle.className = "moveHandle";
	moveHandle.title = "move";
	moveHandle.onmousedown = movemousedown;
	view.appendChild( moveHandle );
	
	var closeHandle = document.createElement( "div" );
	closeHandle.className = "closeHandle";
	closeHandle.title = "delete";
	closeHandle.onmousedown = closemousedown;
	view.appendChild( closeHandle );
	
	
	var canvas;								//! canvas based drawing area
	var ctx;								//!< 2d drawing context
	if ( self.type == "bubble" )
	{
		canvas = document.createElement( "canvas" );
		view.appendChild( canvas );
	}
	
	var boxWidth;
	var boxHeight;
	
	var parentLeft = 0;
	var parentTop = 0;
	var scale = 1;
	var parentWidth = 0;
	var parentHeight = 0;
	
	// input elements
	
	var input_size = document.getElementById( "fontsize" );
	var input_colour_red = document.getElementById( "fontcolourred" );
	var input_colour_green = document.getElementById( "fontcolourgreen" );
	var input_colour_blue = document.getElementById( "fontcolourblue" );
	var checkbox_fontstyle_bold = document.getElementById( "fontstylebold" );
	var checkbox_scaling = document.getElementById( "fontscaling" );
	//var button_apply = document.getElementById( "button_text_apply" );
	var icon_apply = document.getElementById( "icon_text_apply" );
	
	var edit = false;
}


TextlabelLayer = function(
		stack )		//!< int `tile' height
{
	var stack = stack;
	var textlabels = new Array();
	var stackWindow = stack.getWindow();
	
	/**
	 * update textlabels in a given box of interest by querying it from the server
	 */
	this.update = function(
		x,						//!< left border in project coordinates
		y,						//!< top border in project coordinates
		width,					//!< width in project coordinates
		height					//!< height in project coordinates
	)
	{
		var scale = stack.getScale();
		var coordinates = stack.projectCoordinates();
		var resolution = stack.resolution();
		
		requestQueue.register(
			'model/textlabels.php',
			'POST',
			{
				pid : stack.getProject().getId(),
				sid : stack.getId(),
				z : coordinates.z,
				top : y,
				left : x,
				width : width,
				height : height,
				//scale : ( stack.getMode() == Stack.EDIT_TEXT ? 1 : scale ),	// should we display all textlabels when being in text-edit mode?  could be really cluttered
				scale : scale,
				resolution : resolution.y
			},
			handle_update );
		return;
	}
	
	/**
	 * handle an update-textlabels-request answer
	 *
	 */
	var handle_update = function( status, text, xml )
	{
		if ( status = 200 )
		{
			//alert( "data: " + text );
			var e = eval( "(" + text + ")" );
			if ( e.error )
				alert( e.error );
			else
			{
				//! remove old text labels
				while ( textlabels.length > 0 )
				{
					var t = textlabels.pop();
					try		//!< we do not know if it really is in the DOM currently
					{
						view.removeChild( t.getView() );
					}
					catch ( error ) {}
				}
				
				if ( text )
				{
					var resolution = stack.resolution();
					var translation = stack.translation();
					var stackWindowFrame = stackWindow.getFrame();
					
					//! import new
					for ( var i in e )
					{
						var t = new Textlabel( e[ i ], resolution, translation );
						textlabels.push( t );
						stackWindowFrame().appendChild( t.getView() );
						if ( mode == "text" )
							t.setEditable( true );
					}
				}
			}
		}
		return;
	}
	
	/**
	 * Move to project-coordinates.
	 * 
	 * Considers only coordinates[0], coordinates[1] and scale.  The caller is
	 * required to call update(x,y,width,height) on change of z,t,scale or
	 * in case the field of view leaves the current data window.
	 * 
	 * @param {Array} coordinates [x,y,z,...]
	 * @param {Number} scale
	 */
	this.moveTo = function( coordinates, scale )
	{
		alert( "moveTo" );
		
		if ( typeof sp == "number" )
		{
			s = Math.max( 0, Math.min( MAX_S, Math.round( sp ) ) );
			scale = 1 / Math.pow( 2, s );
		}
		
		LAST_XT = Math.floor( MAX_X * scale / X_TILE_SIZE );
		LAST_YT = Math.floor( MAX_Y * scale / Y_TILE_SIZE );
		
		x = Math.max( 0, Math.min( MAX_X, Math.round( ( xp - translation.x ) / resolution.x ) ) );
		y = Math.max( 0, Math.min( MAX_Y, Math.round( ( yp - translation.y ) / resolution.y ) ) );
		
		var z1;
		var z2;
		z1 = z2 = Math.round( ( zp - translation.z ) / resolution.z );
		while ( broken_slices[ z1 ] && broken_slices[ z2 ] )
		{
			z1 = Math.max( 0, z1 - 1 );
			z2 = Math.min( MAX_Z, z2 + 1 );
		}
		if ( !broken_slices[ z1 ] ) z = z1;
		else z = z2;
		z = Math.max( 0, Math.min( MAX_Z, z ) );
		
		update();
		
		return;
	}
>>>>>>> f5bb21e9
}<|MERGE_RESOLUTION|>--- conflicted
+++ resolved
@@ -18,507 +18,6 @@
 /**
  * a textlabel-box
  */
-<<<<<<< HEAD
-Textlabel = function (
-data, //!< content and properties of the textlabel
-resolution, //!< object {x, y, z} resolution of the parent DOM element in nanometer/pixel
-translation) {
-  this.getView = function () {
-    return view;
-  }
-
-  var getContext = function () {
-    if (!ctx) {
-      try {
-        if (canvas.getContext) {
-          ctx = canvas.getContext("2d");
-        } else if (G_vmlCanvasManager) //!< it could be an IE and we try to initialize the element first
-        {
-          canvas = G_vmlCanvasManager.initElement(canvas);
-          ctx = canvas.getContext("2d");
-        }
-      } catch (e) {}
-    }
-    return ctx;
-  }
-
-  this.redraw = function (
-  pl, //!< float left-most coordinate of the parent DOM element in nanometer
-  pt, //!< float top-most coordinate of the parent DOM element in nanometer
-  s, //!< scale factor to be applied to resolution [and fontsize]
-  pw, //!< int optional width of the parent DOM element in pixel
-  ph //!< int optional height of the parent DOM element in pixel
-  ) {
-    parentLeft = pl;
-    parentTop = pt;
-    scale = s;
-    if (pw) parentWidth = pw;
-    if (ph) parentHeight = ph;
-
-    var rx = resolution.x / scale;
-    var ry = resolution.y / scale;
-    var x = Math.floor((self.location.x - parentLeft) / rx);
-    var y = Math.floor((self.location.y - parentTop) / ry);
-
-    var target_x = 0;
-    var target_y = 0;
-    var offset_x = 0;
-    var offset_y = 0;
-
-    var fs;
-    if (self.scaling) fs = Math.max(1, Math.floor(scale * self.fontSize));
-    else
-    fs = self.fontSize;
-
-    textBox.style.fontSize = textArea.style.fontSize = fs + "px";
-    textBox.style.lineHeight = textArea.style.lineHeight = Math.floor(1.1 * fs) + "px";
-
-    boxWidth = textBox.offsetWidth;
-    boxHeight = textBox.offsetHeight;
-
-    textArea.style.width = boxWidth + "px";
-    textArea.style.height = boxHeight + "px";
-
-    switch (self.type) {
-    case "text":
-
-      view.style.left = (x - boxWidth / 2) + "px";
-      view.style.top = (y - boxHeight / 2) + "px";
-
-      break;
-    case "bubble":
-
-      if (self.offset.left) {
-        target_x = -self.offset.left / rx;
-        x -= target_x;
-      } else if (self.offset.right) {
-        target_x = boxWidth + self.offset.right / rx;
-        x -= target_x;
-      }
-      if (self.offset.top) {
-        target_y = -self.offset.top / ry;
-        y -= target_y;
-      } else if (self.offset.bottom) {
-        target_y = boxHeight + self.offset.bottom / ry;
-        y -= target_y;
-      }
-
-      if (target_x < 0) {
-        offset_x = -target_x;
-        target_x = 0;
-      }
-      if (target_y < 0) {
-        offset_y = -target_y;
-        target_y = 0;
-      }
-      canvas.width = boxWidth + 2 + Math.max(offset_x, target_x);
-      canvas.height = boxHeight + 2 + Math.max(offset_y, target_y);
-      canvas.style.left = -offset_x + "px";
-      canvas.style.top = -offset_y + "px";
-
-      var ctx = getContext();
-      if (ctx) {
-        view.className = "textlabelView";
-
-        var dir_x = (target_x < boxWidth / 2 ? 1 : 3) * boxWidth / 4 + offset_x - target_x;
-        var dir_y = (target_y < boxHeight / 2 ? 1 : 3) * boxHeight / 4 + offset_y - target_y;
-        var dir_l = Math.sqrt(dir_x * dir_x + dir_y * dir_y);
-        var dir_xn = 4 * dir_x / dir_l;
-        var dir_yn = 4 * dir_y / dir_l;
-
-        var tx = target_x + dir_x;
-        var ty = target_y + dir_y;
-
-        ctx.strokeStyle = "rgb(0,0,255)";
-
-        if (IE) {
-          ctx.fillStyle = "rgb(255,255,255)";
-          ctx.lineWidth = 2;
-          ctx.strokeRect(1 + offset_x, 1 + offset_y, boxWidth - 1, boxHeight - 1);
-        } else {
-          ctx.fillStyle = "rgba(255,255,255,0.85)";
-          ctx.strokeRect(0.5 + offset_x, 0.5 + offset_y, boxWidth, boxHeight);
-          ctx.lineWidth = 1.5;
-        }
-        ctx.beginPath();
-        ctx.moveTo(target_x, target_y);
-        ctx.lineTo(tx + dir_yn, ty - dir_xn);
-        ctx.lineTo(tx - dir_yn, ty + dir_xn);
-        ctx.closePath();
-        ctx.stroke();
-
-        ctx.globalCompositeOperation = "copy";
-        ctx.fillRect(offset_x + 1, offset_y + 1, boxWidth - 1, boxHeight - 1);
-        ctx.beginPath();
-        ctx.moveTo(target_x, target_y);
-        ctx.lineTo(tx + dir_yn, ty - dir_xn);
-        ctx.lineTo(tx - dir_yn, ty + dir_xn);
-        ctx.fill();
-
-        view.style.left = x + "px";
-        view.style.top = y + "px";
-      } else {
-        view.className = "textlabelView_nocanvas";
-
-        view.style.left = (x + target_x - boxWidth / 2) + "px";
-        view.style.top = (y + target_y - boxHeight / 2) + "px";
-      }
-      break;
-    }
-
-    return;
-  }
-
-  this.setEditable = function (e) {
-    edit = e;
-    if (e) {
-      textBox.style.visibility = "hidden";
-      textArea.style.display = "block";
-      view.style.zIndex = 5;
-      moveHandle.style.display = "block";
-      closeHandle.style.display = "block";
-    } else {
-      textBox.style.visibility = "visible";
-      textArea.style.display = "none";
-      view.style.zIndex = "";
-      moveHandle.style.display = "none";
-      closeHandle.style.display = "none";
-    }
-    return;
-  }
-
-  var synchText = function (e) {
-    self.text = textArea.value;
-    textBox.replaceChild(document.createTextNode(self.text), textBox.firstChild);
-
-    self.redraw(
-    parentLeft, parentTop, scale);
-
-    return true;
-  }
-
-  var apply = function (e) {
-    icon_apply.style.display = "block";
-    requestQueue.replace("model/textlabel.update.php", "POST", {
-      pid: project.id,
-      tid: self.id,
-      text: (IE ? self.text.replace(/\r\n/g, "\n") : self.text),
-      x: self.location.x,
-      y: self.location.y,
-      z: self.location.z,
-      r: self.colour.r / 255,
-      g: self.colour.g / 255,
-      b: self.colour.b / 255,
-      a: self.colour.a,
-      type: self.type,
-      scaling: (self.scaling ? 1 : 0),
-      fontsize: self.fontSize * resolution.y,
-      fontstyle: self.fontStyle,
-      fontname: self.fontName,
-      offset_left: self.offset.left,
-      offset_top: self.offset.top
-    }, function (status, text, xml) {
-      if (status == 200) {
-        icon_apply.style.display = "none";
-        if (text && text != " ") {
-          var e = eval("(" + text + ")");
-          if (e.error) {
-            alert(e.error);
-          } else {}
-        }
-      }
-      return true;
-    }, "textlabel_" + this.id);
-    return;
-  }
-
-  var close = function (e) {
-    icon_apply.style.display = "block";
-
-    requestQueue.register('model/textlabel.delete.php', 'POST', {
-      pid: project.id,
-      tid: self.id,
-      x: self.location.x,
-      y: self.location.y,
-      z: self.location.z
-    }, function (status, text, xml) {
-      statusBar.replaceLast(text);
-
-      if (status == 200) {
-        project.focusedStack.updateTextlabels();
-        if (text && text != " ") {
-          var e = eval("(" + text + ")");
-          if (e.error) {
-            alert(e.error);
-          } else {}
-        }
-      }
-      return true;
-    });
-    return;
-  }
-
-  /**
-   * onchange handler for the font size input element
-   */
-  var changeSize = function (e) {
-    var val = parseInt(this.value);
-    if (isNaN(val) || val < 5) this.value = self.fontSize;
-    else {
-      self.fontSize = val;
-      apply();
-      self.redraw(
-      parentLeft, parentTop, scale);
-    }
-    return false;
-  }
-
-  /**
-   * onchange handler for the red colour input element
-   */
-  var changeColourRed = function (e) {
-    var val = parseInt(this.value);
-    if (isNaN(val) || val < 0 || val > 255) this.value = self.colour.r;
-    else {
-      self.colour.r = val;
-      apply();
-      textBox.style.color = textArea.style.color = "rgb(" + self.colour.r + "," + self.colour.g + "," + self.colour.b + ")";
-    }
-    return false;
-  }
-
-  /**
-   * onchange handler for the green colour input element
-   */
-  var changeColourGreen = function (e) {
-    var val = parseInt(this.value);
-    if (isNaN(val) || val < 0 || val > 255) this.value = self.colour.g;
-    else {
-      self.colour.g = val;
-      apply();
-      textBox.style.color = textArea.style.color = "rgb(" + self.colour.r + "," + self.colour.g + "," + self.colour.b + ")";
-    }
-    return false;
-  }
-
-  /**
-   * onchange handler for the blue colour input element
-   */
-  var changeColourBlue = function (e) {
-    var val = parseInt(this.value);
-    if (isNaN(val) || val < 0 || val > 255) this.value = self.colour.b;
-    else {
-      self.colour.b = val;
-      apply();
-      textBox.style.color = textArea.style.color = "rgb(" + self.colour.r + "," + self.colour.g + "," + self.colour.b + ")";
-    }
-    return false;
-  }
-
-
-  /**
-   * bind all input elements
-   */
-  this.register = function (e) {
-    input_size.onchange = changeSize;
-    input_size.value = self.fontSize;
-
-    input_colour_red.onchange = changeColourRed;
-    input_colour_red.value = self.colour.r;
-    input_colour_green.onchange = changeColourGreen;
-    input_colour_green.value = self.colour.g;
-    input_colour_blue.onchange = changeColourBlue;
-    input_colour_blue.value = self.colour.b;
-
-    checkbox_fontstyle_bold.onchange = function (e) {
-      if (this.checked) self.fontStyle = "bold";
-      else self.fontStyle = "";
-      apply();
-      textBox.style.fontWeight = textArea.style.fontWeight = self.fontStyle;
-      self.redraw(
-      parentLeft, parentTop, scale);
-      return true;
-    };
-    checkbox_fontstyle_bold.checked = self.fontStyle == "bold";
-
-    checkbox_scaling.onchange = function (e) {
-      if (this.checked) self.scaling = true;
-      else self.scaling = false;
-      apply();
-      self.redraw(
-      parentLeft, parentTop, scale);
-      return true;
-    };
-    checkbox_scaling.checked = self.scaling;
-
-    //button_apply.onclick = apply;
-    return true;
-  }
-
-  /**
-   * unbind all input elements
-   */
-  this.unregister = function (e) {
-    input_size.onchange = function (e) {
-      var val = parseInt(this.value);
-      if (isNaN(val) || val < 5) this.value = 5;
-      return true;
-    };
-
-    input_colour_red.onchange =
-    input_colour_green.onchange =
-    input_colour_blue.onchange = function (e) {
-      var val = parseInt(this.value);
-      if (isNaN(val) || val < 0) this.value = 0;
-      else if (val > 255) this.value = 255;
-      return true;
-    };
-
-    checkbox_fontstyle_bold.onchange =
-    checkbox_scaling.onchange = function (e) {
-      return true;
-    };
-    //button_apply.onclick = apply;
-    return true;
-  }
-
-  var movemousemove = function (e) {
-    self.location.x += ui.diffX / scale * resolution.x;
-    self.location.y += ui.diffY / scale * resolution.y;
-    self.redraw(
-    parentLeft, parentTop, scale);
-    return false;
-  }
-
-  var movemouseup = function (e) {
-    apply();
-    ui.releaseEvents()
-    ui.removeEvent("onmousemove", movemousemove);
-    ui.removeEvent("onmouseup", movemouseup);
-    return false;
-  }
-
-  var movemousedown = function (e) {
-    self.register(e);
-
-    ui.registerEvent("onmousemove", movemousemove);
-    ui.registerEvent("onmouseup", movemouseup);
-    ui.catchEvents("move");
-    ui.onmousedown(e);
-
-    //! this is a dirty trick to remove the focus from input elements when clicking the stack views, assumes, that document.body.firstChild is an empty and useless <a></a>
-    document.body.firstChild.focus();
-
-    return false;
-  }
-
-  var closemousedown = function (e) {
-    // prevent possible call of apply() onblur
-    textArea.onblur = null;
-
-    if (confirm("Do you really want to remove this textlabel?")) {
-      self.unregister(e);
-      close();
-    } else
-    textArea.onblur = apply;
-
-    //! this is a dirty trick to remove the focus from input elements when clicking the stack views, assumes, that document.body.firstChild is an empty and useless <a></a>
-    document.body.firstChild.focus();
-
-    return false;
-  }
-
-
-
-  // initialise
-  var self = this;
-  if (!ui) ui = new UI();
-  if (!requestQueue) requestQueue = new RequestQueue();
-
-  var view = document.createElement("div");
-  view.className = "textlabelView";
-
-  // data
-  //-------------------------------------------------------------------------
-  self.id = data.tid ? data.tid : 0;
-  self.text = data.text ? data.text : "";
-  if (IE) self.text = data.text.replace(/\n/g, "\r");
-  self.location = data.location ? data.location : {
-    x: 0,
-    y: 0,
-    z: 0
-  };
-  self.colour = data.colour ? data.colour : null;
-  self.type = data.type ? data.type : "text"; //!< string label type in {'text', 'bubble'}
-  self.scaling = data.scaling ? true : false; //!< boolean scale the fontsize when scaling the view?
-  self.fontSize = data.font_size ? Math.round(data.font_size / resolution.y) : 32;
-  self.fontStyle = data.font_style ? data.font_style : "";
-  self.fontName = data.font_name ? data.font_name : "";
-  self.offset = data.offset ? data.offset : {
-    left: 0,
-    top: 0
-  }; //!< label offset in pixel, currently used for bubbles only
-  //-------------------------------------------------------------------------
-  var textBox = document.createElement("pre");
-  var textArea = document.createElement("textarea");
-  textBox.appendChild(document.createTextNode(self.text));
-  textArea.value = self.text;
-  if (self.colour) textBox.style.color = textArea.style.color = "rgb(" + self.colour.r + "," + self.colour.g + "," + self.colour.b + ")";
-
-  textBox.style.fontSize = textArea.style.fontSize = self.fontSize + "px";
-  textBox.style.lineHeight = textArea.style.lineHeight = Math.floor(1.1 * self.fontSize) + "px";
-
-  if (self.fontName) textBox.style.fontFamily = textArea.style.fontFamily = self.fontName;
-  if (self.fontStyle) textBox.style.fontWeight = textArea.style.fontWeight = self.fontStyle;
-
-  textArea.onkeyup = textArea.onchange = synchText;
-  textArea.onfocus = self.register;
-  textArea.onblur = apply;
-
-  view.appendChild(textBox);
-  view.appendChild(textArea);
-
-  var moveHandle = document.createElement("div");
-  moveHandle.className = "moveHandle";
-  moveHandle.title = "move";
-  moveHandle.onmousedown = movemousedown;
-  view.appendChild(moveHandle);
-
-  var closeHandle = document.createElement("div");
-  closeHandle.className = "closeHandle";
-  closeHandle.title = "delete";
-  closeHandle.onmousedown = closemousedown;
-  view.appendChild(closeHandle);
-
-
-  var canvas; //! canvas based drawing area
-  var ctx; //!< 2d drawing context
-  if (self.type == "bubble") {
-    canvas = document.createElement("canvas");
-    view.appendChild(canvas);
-  }
-
-  var boxWidth;
-  var boxHeight;
-
-  var parentLeft = 0;
-  var parentTop = 0;
-  var scale = 1;
-  var parentWidth = 0;
-  var parentHeight = 0;
-
-  // input elements
-  var input_size = document.getElementById("fontsize");
-  var input_colour_red = document.getElementById("fontcolourred");
-  var input_colour_green = document.getElementById("fontcolourgreen");
-  var input_colour_blue = document.getElementById("fontcolourblue");
-  var checkbox_fontstyle_bold = document.getElementById("fontstylebold");
-  var checkbox_scaling = document.getElementById("fontscaling");
-  //var button_apply = document.getElementById( "button_text_apply" );
-  var icon_apply = document.getElementById("icon_text_apply");
-
-  var edit = false;
-=======
 Textlabel = function(
 		data,				//!< content and properties of the textlabel
 		resolution,			//!< object {x, y, z} resolution of the parent DOM element in nanometer/pixel
@@ -1222,5 +721,4 @@
 		
 		return;
 	}
->>>>>>> f5bb21e9
 }