# General Django settings for mysite project.

import django.conf.global_settings as DEFAULT_SETTINGS

# A list of people who get code error notifications. They will get an email
# if DEBUG=False and a view raises an exception.
ADMINS = (
    # ('Your Name', 'your_email@domain.com'),
)

# A tuple in the same format as ADMINS of people who get broken-link
# notifications when SEND_BROKEN_LINKS_EMAILS=True.
MANAGERS = ADMINS

# If you set this to False, Django will make some optimizations so as not
# to load the internationalization machinery.
USE_I18N = True

# List of callables that know how to import templates from various sources.
TEMPLATE_LOADERS = (
    'django.template.loaders.filesystem.Loader',
    'django.template.loaders.app_directories.Loader'
)

MIDDLEWARE_CLASSES = (
    'django.contrib.sessions.middleware.SessionMiddleware',
    'django.middleware.common.CommonMiddleware',
    'django.contrib.auth.middleware.AuthenticationMiddleware',
    'django.contrib.messages.middleware.MessageMiddleware',
    'catmaid.middleware.AjaxExceptionMiddleware', 
    'django.middleware.transaction.TransactionMiddleware',
    )

ROOT_URLCONF = 'mysite.urls'

INSTALLED_APPS = (
    'django.contrib.auth',
    'django.contrib.contenttypes',
    'django.contrib.sessions',
    'django.contrib.sites',
    'django.contrib.admin',
    'django.contrib.staticfiles',
    'devserver',
    'djcelery',
    'taggit',
    'adminplus',
    'catmaid',
    'guardian',
    'south',
)

# Use the default template context processors. If custom ones should be
# added, please append it to the tuple to make sure the default processors
# are still available. See this page for further detail:
# http://blog.madpython.com/2010/04/07/django-context-processors-best-practice/
TEMPLATE_CONTEXT_PROCESSORS = DEFAULT_SETTINGS.TEMPLATE_CONTEXT_PROCESSORS

# The URL requests are redirected after login
LOGIN_REDIRECT_URL = '/'

# The URL where requests are redirected after login
LOGIN_URL = '/accounts/login'

AUTHENTICATION_BACKENDS = (
    'django.contrib.auth.backends.ModelBackend', # default
    'guardian.backends.ObjectPermissionBackend',
)
<<<<<<< HEAD
ANONYMOUS_USER_ID = -1

SOUTH_DATABASE_ADAPTERS = {'default': 'south.db.postgresql_psycopg2'}
=======

# User-ID of the anonymous (i.e. not-logged-in) user. This is usualld -1.
ANONYMOUS_USER_ID = -1

# The current site in the django_site database table. This is used so that
# applications can hook into specific site(s) and a single database can manage
# content of multiple sites.
SITE_ID = 1
>>>>>>> a9f6d93d
<|MERGE_RESOLUTION|>--- conflicted
+++ resolved
@@ -65,17 +65,13 @@
     'django.contrib.auth.backends.ModelBackend', # default
     'guardian.backends.ObjectPermissionBackend',
 )
-<<<<<<< HEAD
-ANONYMOUS_USER_ID = -1
-
-SOUTH_DATABASE_ADAPTERS = {'default': 'south.db.postgresql_psycopg2'}
-=======
 
 # User-ID of the anonymous (i.e. not-logged-in) user. This is usualld -1.
 ANONYMOUS_USER_ID = -1
 
+SOUTH_DATABASE_ADAPTERS = {'default': 'south.db.postgresql_psycopg2'}
+
 # The current site in the django_site database table. This is used so that
 # applications can hook into specific site(s) and a single database can manage
 # content of multiple sites.
-SITE_ID = 1
->>>>>>> a9f6d93d
+SITE_ID = 1