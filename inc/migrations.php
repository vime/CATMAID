<?php

class Migration {
	var $name;
	var $sql;
	var $mayFail;
	function Migration( $name,
			    $sql,
			    $mayFail = FALSE ) {
		$this->name = $name;
		$this->sql = $sql;
		$this->mayFail = $mayFail;
	}
	function apply( $db, $ignoreErrors ) {
		try {
			error_log("Running the migration: ".$this->name);
			$db->getResult("SAVEPOINT generic_migration");
			$db->getResult($this->sql);
		} catch( Exception $e ) {
			if ($ignoreErrors || $this->mayFail) {
				error_log("Ignoring the failed migration: ".$e);
				$db->getResult("ROLLBACK TO SAVEPOINT generic_migration");
			} else {
				error_log("The migration failed: ".$e);
				throw $e;
			}
		}
	}
}

// This is a special migration that we can't easily do with pure SQL.
// It inserts any missing lines into the treenode_connector table,
// based on the old way of describing synapses:

class SpecialConnectorMigration {
    var $name = "Add any rows missing from the treenode_connector table";
    function apply( $db, $ignoreErrors) {
        try {
            error_log("Running the migration: ".$this->name);
            $db->getResult("SAVEPOINT connector_migration");

            foreach( $db->getResult("SELECT id FROM project") as $p ) {
                $project_id = $p['id'];
                error_log("Dealing with project: ".$project_id);

                // Get a map of all the relation names to IDs in this
                // project:
                $relation_result = $db->getResult("SELECT relation_name, id FROM relation WHERE project_id = ".$project_id);
                $relations = array();
                foreach( $relation_result as $r ) {
                    $relations[$r['relation_name']] = intval($r['id']);
                }

                // Get a map of all the class names to IDs in this
                // project:
                $class_result = $db->getResult("SELECT class_name, id FROM class WHERE project_id = ".$project_id);
                $classes = array();
                foreach( $class_result as $r ) {
                    $classes[$r['class_name']] = intval($r['id']);
                }

                if (!isset($relations['presynaptic_to'])) {
                    // Then this project probably isn't set up for tracing
                    continue;
                }

                foreach( array('presynaptic', 'postsynaptic') as $direction ) {

                    $direction_relation_id = $relations[$direction . '_to'];
                    $terminal_class_id = $classes[$direction . ' terminal'];
                    $model_of_id = $relations['model_of'];
                    $synapse_class_id = $classes['synapse'];
                    $results = $db->getResult(<<<EOSQL
SELECT tn.id as tnid, c.id as cid, terminal1_to_syn.user_id as user_id
  FROM treenode tn,
       treenode_class_instance tci,
       class_instance terminal1,
       class_instance_class_instance terminal1_to_syn,
       class_instance syn,
       connector_class_instance syn_to_connector,
       connector c
  WHERE tn.project_id = $project_id
    AND tn.id = tci.treenode_id
    AND tci.relation_id = $model_of_id
    AND terminal1.id = tci.class_instance_id
    AND terminal1.class_id = $terminal_class_id
    AND terminal1.id = terminal1_to_syn.class_instance_a
    AND terminal1_to_syn.relation_id = $direction_relation_id
    AND syn.id = terminal1_to_syn.class_instance_b
    AND syn.class_id = $synapse_class_id
    AND syn.id = syn_to_connector.class_instance_id
    AND syn_to_connector.relation_id = $model_of_id
    AND syn_to_connector.connector_id = c.id
EOSQL
                        );

                    foreach ($results as $row) {
                        $treenode_id = $row['tnid'];
                        $connector_id = $row['cid'];
                        $user_id = $row['user_id'];

                        // Do a quick check that this relationship isn't already
                        // recorded in the treenode_connector table.  It shouldn't
                        // create a problem if we end up with duplicate entries,
                        // but try to avoid that:

                        $check_result = $db->getResult(<<<EOSQL
SELECT id
  FROM treenode_connector
  WHERE treenode_id = $treenode_id
    AND connector_id = $connector_id
    AND project_id = $project_id
    AND relation_id = $direction_relation_id
EOSQL
                            );
                        if (count($check_result) < 1) {
                            // Then actually insert it:
                            $db->getResult(<<<EOSQL
INSERT INTO treenode_connector
  (project_id, user_id, treenode_id, connector_id, relation_id)
  VALUES ($project_id, $user_id, $treenode_id, $connector_id, $direction_relation_id)
EOSQL
                                );
                        }
                    }
                }
            }

		} catch( Exception $e ) {
			if ($ignoreErrors) {
				error_log("Ignoring the failed migration: ".$e);
				$db->getResult("ROLLBACK TO SAVEPOINT connector_migration");
			} else {
				error_log("The migration failed: ".$e);
				throw $e;
			}
		}
    }
}

/* This is another non-trivial migration, which adds the skeleton_id
 * column to the treenode table, and also populates that column */

class AddSkeletonIDsMigration {
    var $name = "Add skeleton_id column to treenode and populate it";
    function apply( $db, $ignoreErrors) {
        try {
            error_log("Running the migration: ".$this->name);
            $db->getResult("SAVEPOINT add_skeleton_column");

            try {
                $db->getResult("ALTER TABLE treenode ADD COLUMN skeleton_id bigint REFERENCES class_instance(id)");
            } catch( Exception $e ) {
                error_log("Ignoring the failure to add a skeleton_id column to treenode; it's probably already there.");
                $db->getResult("ROLLBACK TO SAVEPOINT add_skeleton_column");
            }

            $db->getResult("SAVEPOINT update_skeleton_columns");

            foreach( $db->getResult("SELECT id FROM project") as $p ) {
                $project_id = $p['id'];
                error_log("Dealing with project: ".$project_id);

                // Get a maps of all the class / relation names to IDs
                // for this project:
                $relations = $db->getMap( $project_id, 'relation' );
                $classes = $db->getMap( $project_id, 'class' );

                if (!isset($relations['element_of'])) {
                    // Then this project probably isn't set up for tracing
                    continue;
                }

                $result = $db->getResult(
"UPDATE treenode SET skeleton_id = found.skeleton_id
   FROM (SELECT treenode_id, class_instance_id as skeleton_id
           FROM treenode_class_instance, class_instance
          WHERE treenode_class_instance.project_id = $project_id AND
                treenode_class_instance.relation_id = {$relations['element_of']} AND
                treenode_class_instance.class_instance_id = class_instance.id AND
                class_instance.class_id = {$classes['skeleton']}) AS found
   WHERE treenode.id = found.treenode_id");
                error_log("result was: ".print_r($result, TRUE));
                if ($result === FALSE) {
                    throw new Exception("Setting the skeleton_id column failed");
                }
            }

		} catch( Exception $e ) {
			if ($ignoreErrors) {
				error_log("Ignoring the failed migration: ".$e);
				$db->getResult("ROLLBACK TO SAVEPOINT update_skeleton_columns");
			} else {
				error_log("The migration failed: ".$e);
				throw $e;
			}
		}
    }
}

/* This is another non-trivial migration, similar to AddSkeletonIDsMigration
 * which adds the skeleton_id column to the treenode_connector table,
 * and also populates that column */

class AddSkeletonIDsTreenodeConnectorMigration {
    var $name = "Add skeleton_id column to treenode_connector and populate it";
    function apply( $db, $ignoreErrors) {
        try {
            error_log("Running the migration: ".$this->name);
            $db->getResult("SAVEPOINT add_skeleton_column");

            try {
                $db->getResult("ALTER TABLE treenode_connector ADD COLUMN skeleton_id bigint REFERENCES class_instance(id)");
            } catch( Exception $e ) {
                error_log("Ignoring the failure to add a skeleton_id column to treenode_connector; it's probably already there.");
                $db->getResult("ROLLBACK TO SAVEPOINT add_skeleton_column");
            }

            $db->getResult("SAVEPOINT update_skeleton_columns");

            foreach( $db->getResult("SELECT id FROM project") as $p ) {
                $project_id = $p['id'];
                error_log("Dealing with project: ".$project_id);

                // Get a maps of all the class / relation names to IDs
                // for this project:
                $relations = $db->getMap( $project_id, 'relation' );
                $classes = $db->getMap( $project_id, 'class' );

                if (!isset($relations['element_of'])) {
                    // Then this project probably isn't set up for tracing
                    continue;
                }

                $result = $db->getResult(
"UPDATE treenode_connector SET skeleton_id = found.skeleton_id
   FROM (SELECT treenode_id, class_instance_id as skeleton_id
           FROM treenode_class_instance, class_instance
          WHERE treenode_class_instance.project_id = $project_id AND
                treenode_class_instance.relation_id = {$relations['element_of']} AND
                treenode_class_instance.class_instance_id = class_instance.id AND
                class_instance.class_id = {$classes['skeleton']}) AS found
   WHERE treenode_connector.treenode_id = found.treenode_id");
                error_log("result was: ".print_r($result, TRUE));
                if ($result === FALSE) {
                    throw new Exception("Setting the skeleton_id column failed");
                }
            }

		} catch( Exception $e ) {
			if ($ignoreErrors) {
				error_log("Ignoring the failed migration: ".$e);
				$db->getResult("ROLLBACK TO SAVEPOINT update_skeleton_columns");
			} else {
				error_log("The migration failed: ".$e);
				throw $e;
			}
		}
    }
}

/*
 * This migration removes the presynaptic terminal, postsynaptic terminal and synapse
 * class_instances and their associated relationships
 */
class SimplifyAnnotationDomain {
  var $name = "Remove presynaptic terminal, postsynaptic terminal and synapse from annotation domain";
  function apply( $db, $ignoreErrors) {
    try {
      error_log("Running the migration: ".$this->name);
      $db->getResult("SAVEPOINT simplify_annotation");

      foreach( $db->getResult("SELECT id FROM project") as $p ) {
        $project_id = $p['id'];
        error_log("Dealing with project: ".$project_id);

        // Get a maps of all the class / relation names to IDs
        // for this project:
        $relations = $db->getMap( $project_id, 'relation' );
        $classes = $db->getMap( $project_id, 'class' );

        if (!isset($classes['synapse'])) {
          // Then this project probably isn't set up for tracing
          continue;
        }

        $result = $db->getResult(
          "DELETE FROM class_instance
          WHERE class_instance.project_id = $project_id AND
          class_instance.class_id = {$classes['synapse']}");

        error_log("result was: ".print_r($result, TRUE));
        if ($result === FALSE) {
          throw new Exception("Removing the synapses failed failed");
        }

        $result = $db->getResult(
          "DELETE FROM class_instance
          WHERE class_instance.project_id = $project_id AND
          class_instance.class_id = {$classes['presynaptic terminal']}");

        error_log("result was: ".print_r($result, TRUE));
        if ($result === FALSE) {
          throw new Exception("Removing the presynaptic terminals failed failed");
        }

        $result = $db->getResult(
          "DELETE FROM class_instance
          WHERE class_instance.project_id = $project_id AND
          class_instance.class_id = {$classes['postsynaptic terminal']}");

        error_log("result was: ".print_r($result, TRUE));
        if ($result === FALSE) {
          throw new Exception("Removing the postsynaptic terminals failed failed");
        }

        $result = $db->getResult(
          "DELETE FROM class
          WHERE class.project_id = $project_id AND
          (class.id = {$classes['synapse']} OR
          class.id = {$classes['presynaptic terminal']} OR
          class.id = {$classes['postsynaptic terminal']})");

        error_log("result was: ".print_r($result, TRUE));
        if ($result === FALSE) {
          throw new Exception("Removing the classes failed failed");
        }

      }

    } catch( Exception $e ) {
      if ($ignoreErrors) {
        error_log("Ignoring the failed migration: ".$e);
        $db->getResult("ROLLBACK TO SAVEPOINT simplify_annotation");
      } else {
        error_log("The migration failed: ".$e);
        throw $e;
      }
    }
  }
}


// timestamps must be UTC and in the format
// generated by PHP with:
//	$d = gmdate('Y-m-d\TH:i:s', time());

$migrations = array(

	'2011-07-10T19:23:39' => new Migration(
		'Set up the database as scratch as in 5145c06574a2e',
		"
SET statement_timeout = 0;
SET client_encoding = 'UTF8';
SET standard_conforming_strings = off;
SET check_function_bodies = false;
SET client_min_messages = warning;
SET escape_string_warning = off;
SET search_path = public, pg_catalog;
CREATE TYPE double3d AS (
	x double precision,
	y double precision,
	z double precision
);
CREATE TYPE integer3d AS (
	x integer,
	y integer,
	z integer
);
CREATE TYPE rgba AS (
	r real,
	g real,
	b real,
	a real
);
CREATE FUNCTION on_edit() RETURNS trigger
    LANGUAGE plpgsql
    AS \$\$BEGIN
    NEW.\"edition_time\" := now();
    RETURN NEW;
END;
\$\$;
SET default_with_oids = false;
CREATE TABLE bezierkey (
    key point NOT NULL,
    before point,
    after point,
    profile_id integer
);
COMMENT ON COLUMN bezierkey.key IS 'nanometer';
CREATE TABLE profile (
    id integer NOT NULL,
    z double precision NOT NULL,
    object_id integer
);
CREATE SEQUENCE profile_id_seq
    START WITH 1
    INCREMENT BY 1
    NO MAXVALUE
    NO MINVALUE
    CACHE 1;
ALTER SEQUENCE profile_id_seq OWNED BY profile.id;
CREATE TABLE bezierprofile (
)
INHERITS (profile);
CREATE TABLE broken_slice (
    stack_id integer NOT NULL,
    index integer NOT NULL
);
CREATE TABLE concept (
    id bigint NOT NULL,
    user_id bigint NOT NULL,
    creation_time timestamp with time zone DEFAULT now() NOT NULL,
    edition_time timestamp with time zone DEFAULT now() NOT NULL,
    project_id bigint NOT NULL
);
CREATE SEQUENCE concept_id_seq
    START WITH 1
    INCREMENT BY 1
    NO MAXVALUE
    NO MINVALUE
    CACHE 1;
ALTER SEQUENCE concept_id_seq OWNED BY concept.id;
CREATE TABLE class (
    class_name character varying(255) NOT NULL,
    uri character varying(2048),
    description text,
    showintree boolean DEFAULT true
)
INHERITS (concept);
COMMENT ON COLUMN class.showintree IS 'does the element appear in the class tree widget?';
CREATE TABLE relation_instance (
    relation_id bigint NOT NULL
)
INHERITS (concept);
COMMENT ON TABLE relation_instance IS 'despite the table names, it is an abstract table only used for inheritance';
CREATE TABLE class_class (
    class_a bigint,
    class_b bigint
)
INHERITS (relation_instance);
COMMENT ON TABLE class_class IS 'relates two classes';
CREATE TABLE class_instance (
    class_id bigint NOT NULL,
    name character varying(255) NOT NULL
)
INHERITS (concept);
CREATE TABLE class_instance_class_instance (
    class_instance_a bigint,
    class_instance_b bigint
)
INHERITS (relation_instance);
COMMENT ON TABLE class_instance_class_instance IS 'relates two class_instances';
CREATE TABLE location (
    location double3d NOT NULL
)
INHERITS (concept);
CREATE TABLE connector (
    confidence integer DEFAULT 5 NOT NULL
)
INHERITS (location);
CREATE TABLE connector_class_instance (
    connector_id bigint NOT NULL,
    class_instance_id bigint NOT NULL
)
INHERITS (relation_instance);
CREATE TABLE message (
    id integer NOT NULL,
    user_id integer NOT NULL,
    \"time\" timestamp with time zone DEFAULT now() NOT NULL,
    read boolean DEFAULT false NOT NULL,
    title text DEFAULT 'New message'::text NOT NULL,
    text text,
    action text
);
COMMENT ON COLUMN message.action IS 'URL to be executed (remember that this is not safe against man in the middle when not encrypted)';
CREATE SEQUENCE message_id_seq
    START WITH 1
    INCREMENT BY 1
    NO MAXVALUE
    NO MINVALUE
    CACHE 1;
ALTER SEQUENCE message_id_seq OWNED BY message.id;
CREATE TABLE object (
    id integer NOT NULL,
    class character varying(255) NOT NULL,
    name character varying(255) NOT NULL,
    project_id integer NOT NULL,
    colour rgba DEFAULT ROW((1)::real, (0.5)::real, (0)::real, (0.75)::real) NOT NULL
);
CREATE SEQUENCE object_id_seq
    START WITH 1
    INCREMENT BY 1
    NO MAXVALUE
    NO MINVALUE
    CACHE 1;
ALTER SEQUENCE object_id_seq OWNED BY object.id;
CREATE TABLE project (
    id integer NOT NULL,
    title text NOT NULL,
    public boolean DEFAULT true NOT NULL
);
CREATE SEQUENCE project_id_seq
    START WITH 1
    INCREMENT BY 1
    NO MAXVALUE
    NO MINVALUE
    CACHE 1;
ALTER SEQUENCE project_id_seq OWNED BY project.id;
CREATE TABLE project_stack (
    project_id integer NOT NULL,
    stack_id integer NOT NULL,
    translation double3d DEFAULT ROW((0)::double precision, (0)::double precision, (0)::double precision) NOT NULL
);
COMMENT ON COLUMN project_stack.translation IS 'nanometer';
CREATE TABLE project_user (
    project_id integer NOT NULL,
    user_id integer NOT NULL
);
CREATE TABLE relation (
    relation_name character varying(255) NOT NULL,
    uri text,
    description text,
    isreciprocal boolean DEFAULT false NOT NULL
)
INHERITS (concept);
COMMENT ON COLUMN relation.isreciprocal IS 'Is the converse of the relationship valid?';
CREATE TABLE stack (
    id integer NOT NULL,
    title text NOT NULL,
    dimension integer3d NOT NULL,
    resolution double3d NOT NULL,
    image_base text NOT NULL,
    comment text,
    trakem2_project boolean DEFAULT false NOT NULL
);
COMMENT ON COLUMN stack.dimension IS 'pixel';
COMMENT ON COLUMN stack.resolution IS 'nanometer per pixel';
COMMENT ON COLUMN stack.image_base IS 'base URL to the images';
COMMENT ON COLUMN stack.trakem2_project IS 'States if a TrakEM2 project file is available for this stack.';
CREATE SEQUENCE stack_id_seq
    START WITH 1
    INCREMENT BY 1
    NO MAXVALUE
    NO MINVALUE
    CACHE 1;
ALTER SEQUENCE stack_id_seq OWNED BY stack.id;
CREATE TABLE textlabel (
    id integer NOT NULL,
    type character varying(32) NOT NULL,
    text text DEFAULT 'Edit this text ...'::text NOT NULL,
    colour rgba DEFAULT ROW((1)::real, (0.5)::real, (0)::real, (1)::real) NOT NULL,
    font_name text,
    font_style text,
    font_size double precision DEFAULT 32 NOT NULL,
    project_id integer NOT NULL,
    scaling boolean DEFAULT true NOT NULL,
    creation_time timestamp with time zone DEFAULT now() NOT NULL,
    edition_time timestamp with time zone DEFAULT now() NOT NULL,
    deleted boolean DEFAULT false NOT NULL,
    CONSTRAINT textlabel_type_check CHECK ((((type)::text = 'text'::text) OR ((type)::text = 'bubble'::text)))
);
CREATE SEQUENCE textlabel_id_seq
    START WITH 1
    INCREMENT BY 1
    NO MAXVALUE
    NO MINVALUE
    CACHE 1;
ALTER SEQUENCE textlabel_id_seq OWNED BY textlabel.id;
CREATE TABLE textlabel_location (
    textlabel_id integer NOT NULL,
    location double3d NOT NULL,
    deleted boolean DEFAULT false NOT NULL
);
CREATE TABLE treenode (
    parent_id bigint,
    radius double precision DEFAULT 0 NOT NULL,
    confidence integer DEFAULT 5 NOT NULL
)
INHERITS (location);
CREATE TABLE treenode_class_instance (
    treenode_id bigint NOT NULL,
    class_instance_id bigint NOT NULL
)
INHERITS (relation_instance);
CREATE TABLE treenode_connector (
    treenode_id bigint NOT NULL,
    connector_id bigint NOT NULL
)
INHERITS (relation_instance);
CREATE TABLE \"user\" (
    id integer NOT NULL,
    name character varying(255) NOT NULL,
    pwd character varying(255) NOT NULL,
    longname text
);
CREATE SEQUENCE user_id_seq
    START WITH 1
    INCREMENT BY 1
    NO MAXVALUE
    NO MINVALUE
    CACHE 1;
ALTER SEQUENCE user_id_seq OWNED BY \"user\".id;
ALTER TABLE concept ALTER COLUMN id SET DEFAULT nextval('concept_id_seq'::regclass);
ALTER TABLE message ALTER COLUMN id SET DEFAULT nextval('message_id_seq'::regclass);
ALTER TABLE object ALTER COLUMN id SET DEFAULT nextval('object_id_seq'::regclass);
ALTER TABLE profile ALTER COLUMN id SET DEFAULT nextval('profile_id_seq'::regclass);
ALTER TABLE project ALTER COLUMN id SET DEFAULT nextval('project_id_seq'::regclass);
ALTER TABLE stack ALTER COLUMN id SET DEFAULT nextval('stack_id_seq'::regclass);
ALTER TABLE textlabel ALTER COLUMN id SET DEFAULT nextval('textlabel_id_seq'::regclass);
ALTER TABLE \"user\" ALTER COLUMN id SET DEFAULT nextval('user_id_seq'::regclass);
ALTER TABLE ONLY broken_slice
    ADD CONSTRAINT broken_layer_pkey PRIMARY KEY (stack_id, index);
ALTER TABLE ONLY class
    ADD CONSTRAINT class_id_key UNIQUE (id);
ALTER TABLE ONLY class_instance
    ADD CONSTRAINT class_instance_id_key UNIQUE (id);
ALTER TABLE ONLY class_instance
    ADD CONSTRAINT class_instance_pkey PRIMARY KEY (id);
ALTER TABLE ONLY class_instance_class_instance
    ADD CONSTRAINT class_instance_relation_instance_id_key UNIQUE (id);
ALTER TABLE ONLY class_instance_class_instance
    ADD CONSTRAINT class_instance_relation_instance_pkey PRIMARY KEY (id);
ALTER TABLE ONLY class
    ADD CONSTRAINT class_pkey PRIMARY KEY (id);
ALTER TABLE ONLY class_class
    ADD CONSTRAINT class_relation_instance_id_key UNIQUE (id);
ALTER TABLE ONLY class_class
    ADD CONSTRAINT class_relation_instance_pkey PRIMARY KEY (id);
ALTER TABLE ONLY concept
    ADD CONSTRAINT concept_id_key UNIQUE (id);
ALTER TABLE ONLY concept
    ADD CONSTRAINT concept_pkey PRIMARY KEY (id);
ALTER TABLE ONLY connector_class_instance
    ADD CONSTRAINT connector_class_instance_id_key UNIQUE (id);
ALTER TABLE ONLY connector_class_instance
    ADD CONSTRAINT connector_class_instance_pkey PRIMARY KEY (id);
ALTER TABLE ONLY connector
    ADD CONSTRAINT connector_id_key UNIQUE (id);
ALTER TABLE ONLY connector
    ADD CONSTRAINT connector_pkey PRIMARY KEY (id);
ALTER TABLE ONLY location
    ADD CONSTRAINT location_id_key UNIQUE (id);
ALTER TABLE ONLY location
    ADD CONSTRAINT location_pkey PRIMARY KEY (id);
ALTER TABLE ONLY message
    ADD CONSTRAINT message_pkey PRIMARY KEY (id);
ALTER TABLE ONLY object
    ADD CONSTRAINT object_id_key UNIQUE (id);
ALTER TABLE ONLY object
    ADD CONSTRAINT object_pkey PRIMARY KEY (class, name);
ALTER TABLE ONLY profile
    ADD CONSTRAINT profile_pkey PRIMARY KEY (id);
ALTER TABLE ONLY project
    ADD CONSTRAINT project_pkey PRIMARY KEY (id);
ALTER TABLE ONLY project_stack
    ADD CONSTRAINT project_stack_pkey PRIMARY KEY (project_id, stack_id);
ALTER TABLE ONLY project_user
    ADD CONSTRAINT project_user_pkey PRIMARY KEY (project_id, user_id);
ALTER TABLE ONLY relation
    ADD CONSTRAINT relation_id_key UNIQUE (id);
ALTER TABLE ONLY relation_instance
    ADD CONSTRAINT relation_instance_id_key UNIQUE (id);
ALTER TABLE ONLY relation_instance
    ADD CONSTRAINT relation_instance_pkey PRIMARY KEY (id);
ALTER TABLE ONLY relation
    ADD CONSTRAINT relation_pkey PRIMARY KEY (id);
ALTER TABLE ONLY stack
    ADD CONSTRAINT stack_pkey PRIMARY KEY (id);
ALTER TABLE ONLY textlabel
    ADD CONSTRAINT textlabel_pkey PRIMARY KEY (id);
ALTER TABLE ONLY treenode_class_instance
    ADD CONSTRAINT treenode_class_instance_id_key UNIQUE (id);
ALTER TABLE ONLY treenode_class_instance
    ADD CONSTRAINT treenode_class_instance_pkey PRIMARY KEY (id);
ALTER TABLE ONLY treenode
    ADD CONSTRAINT treenode_id_key UNIQUE (id);
ALTER TABLE ONLY treenode
    ADD CONSTRAINT treenode_pkey PRIMARY KEY (id);
ALTER TABLE ONLY \"user\"
    ADD CONSTRAINT users_name_key UNIQUE (name);
ALTER TABLE ONLY \"user\"
    ADD CONSTRAINT users_pkey PRIMARY KEY (id);
CREATE INDEX connector_x_index ON connector USING btree (((location).x));
CREATE INDEX connector_y_index ON connector USING btree (((location).y));
CREATE INDEX connector_z_index ON connector USING btree (((location).z));
CREATE INDEX location_x_index ON treenode USING btree (((location).x));
CREATE INDEX location_y_index ON treenode USING btree (((location).y));
CREATE INDEX location_z_index ON treenode USING btree (((location).z));
CREATE TRIGGER apply_edition_time_update
    BEFORE UPDATE ON class_instance
    FOR EACH ROW
    EXECUTE PROCEDURE on_edit();
CREATE TRIGGER on_edit
    BEFORE UPDATE ON textlabel
    FOR EACH ROW
    EXECUTE PROCEDURE on_edit();
CREATE TRIGGER on_edit
    BEFORE UPDATE ON concept
    FOR EACH ROW
    EXECUTE PROCEDURE on_edit();
CREATE TRIGGER on_edit_bezierprofile
    BEFORE UPDATE ON bezierprofile
    FOR EACH ROW
    EXECUTE PROCEDURE on_edit();
CREATE TRIGGER on_edit_class
    BEFORE UPDATE ON class
    FOR EACH ROW
    EXECUTE PROCEDURE on_edit();
CREATE TRIGGER on_edit_class_class
    BEFORE UPDATE ON class_class
    FOR EACH ROW
    EXECUTE PROCEDURE on_edit();
CREATE TRIGGER on_edit_class_instance
    BEFORE UPDATE ON class_instance
    FOR EACH ROW
    EXECUTE PROCEDURE on_edit();
CREATE TRIGGER on_edit_class_instance_class_instance
    BEFORE UPDATE ON class_instance_class_instance
    FOR EACH ROW
    EXECUTE PROCEDURE on_edit();
CREATE TRIGGER on_edit_connector
    BEFORE UPDATE ON connector
    FOR EACH ROW
    EXECUTE PROCEDURE on_edit();
CREATE TRIGGER on_edit_connector_class_instance
    BEFORE UPDATE ON connector_class_instance
    FOR EACH ROW
    EXECUTE PROCEDURE on_edit();
CREATE TRIGGER on_edit_location
    BEFORE UPDATE ON location
    FOR EACH ROW
    EXECUTE PROCEDURE on_edit();
CREATE TRIGGER on_edit_relation
    BEFORE UPDATE ON relation
    FOR EACH ROW
    EXECUTE PROCEDURE on_edit();
CREATE TRIGGER on_edit_relation_instance
    BEFORE UPDATE ON relation_instance
    FOR EACH ROW
    EXECUTE PROCEDURE on_edit();
CREATE TRIGGER on_edit_treenode
    BEFORE UPDATE ON treenode
    FOR EACH ROW
    EXECUTE PROCEDURE on_edit();
CREATE TRIGGER on_edit_treenode_class_instance
    BEFORE UPDATE ON treenode_class_instance
    FOR EACH ROW
    EXECUTE PROCEDURE on_edit();
CREATE TRIGGER on_edit_treenode_connector
    BEFORE UPDATE ON treenode_connector
    FOR EACH ROW
    EXECUTE PROCEDURE on_edit();
ALTER TABLE ONLY bezierkey
    ADD CONSTRAINT bezierkey_profile_fkey FOREIGN KEY (profile_id) REFERENCES profile(id);
ALTER TABLE ONLY broken_slice
    ADD CONSTRAINT broken_layer_stack_id_fkey FOREIGN KEY (stack_id) REFERENCES stack(id);
ALTER TABLE ONLY class_class
    ADD CONSTRAINT class_class_class_a_fkey FOREIGN KEY (class_a) REFERENCES class(id) ON DELETE CASCADE;
ALTER TABLE ONLY class_class
    ADD CONSTRAINT class_class_class_b_fkey FOREIGN KEY (class_b) REFERENCES class(id) ON DELETE CASCADE;
ALTER TABLE ONLY class_instance
    ADD CONSTRAINT class_instance_class_id_fkey FOREIGN KEY (class_id) REFERENCES class(id);
ALTER TABLE ONLY class_instance_class_instance
    ADD CONSTRAINT class_instance_class_instance_class_instance_a_fkey FOREIGN KEY (class_instance_a) REFERENCES class_instance(id) ON DELETE CASCADE;
ALTER TABLE ONLY class_instance_class_instance
    ADD CONSTRAINT class_instance_class_instance_class_instance_b_fkey FOREIGN KEY (class_instance_b) REFERENCES class_instance(id) ON DELETE CASCADE;
ALTER TABLE ONLY class_instance_class_instance
    ADD CONSTRAINT class_instance_relation_instance_relation_id_fkey FOREIGN KEY (relation_id) REFERENCES relation(id);
ALTER TABLE ONLY class_instance_class_instance
    ADD CONSTRAINT class_instance_relation_instance_user_id_fkey FOREIGN KEY (user_id) REFERENCES \"user\"(id);
ALTER TABLE ONLY class_instance
    ADD CONSTRAINT class_instance_user_id_fkey FOREIGN KEY (user_id) REFERENCES \"user\"(id);
ALTER TABLE ONLY class_class
    ADD CONSTRAINT class_relation_instance_relation_id_fkey FOREIGN KEY (relation_id) REFERENCES relation(id);
ALTER TABLE ONLY class_class
    ADD CONSTRAINT class_relation_instance_user_id_fkey FOREIGN KEY (user_id) REFERENCES \"user\"(id);
ALTER TABLE ONLY class
    ADD CONSTRAINT class_user_id_fkey FOREIGN KEY (user_id) REFERENCES \"user\"(id);
ALTER TABLE ONLY concept
    ADD CONSTRAINT concept_user_id_fkey FOREIGN KEY (user_id) REFERENCES \"user\"(id);
ALTER TABLE ONLY connector_class_instance
    ADD CONSTRAINT connector_class_instance_class_instance_id_fkey FOREIGN KEY (class_instance_id) REFERENCES class_instance(id);
ALTER TABLE ONLY connector_class_instance
    ADD CONSTRAINT connector_class_instance_location_id_fkey FOREIGN KEY (connector_id) REFERENCES connector(id) ON DELETE CASCADE;
ALTER TABLE ONLY connector_class_instance
    ADD CONSTRAINT connector_class_instance_project_id_fkey FOREIGN KEY (project_id) REFERENCES project(id);
ALTER TABLE ONLY connector_class_instance
    ADD CONSTRAINT connector_class_instance_relation_id_fkey FOREIGN KEY (relation_id) REFERENCES relation(id);
ALTER TABLE ONLY connector_class_instance
    ADD CONSTRAINT connector_class_instance_user_id_fkey FOREIGN KEY (user_id) REFERENCES \"user\"(id);
ALTER TABLE ONLY message
    ADD CONSTRAINT message_user_id_fkey FOREIGN KEY (user_id) REFERENCES \"user\"(id);
ALTER TABLE ONLY object
    ADD CONSTRAINT object_project_fkey FOREIGN KEY (project_id) REFERENCES project(id);
ALTER TABLE ONLY profile
    ADD CONSTRAINT profile_object_fkey FOREIGN KEY (object_id) REFERENCES object(id);
ALTER TABLE ONLY project_stack
    ADD CONSTRAINT project_stack_project_id_fkey FOREIGN KEY (project_id) REFERENCES project(id);
ALTER TABLE ONLY project_stack
    ADD CONSTRAINT project_stack_stack_id_fkey FOREIGN KEY (stack_id) REFERENCES stack(id);
ALTER TABLE ONLY project_user
    ADD CONSTRAINT project_user_project_id_fkey FOREIGN KEY (project_id) REFERENCES project(id);
ALTER TABLE ONLY project_user
    ADD CONSTRAINT project_user_user_id_fkey FOREIGN KEY (user_id) REFERENCES \"user\"(id);
ALTER TABLE ONLY relation_instance
    ADD CONSTRAINT relation_instance_user_id_fkey FOREIGN KEY (user_id) REFERENCES \"user\"(id);
ALTER TABLE ONLY relation
    ADD CONSTRAINT relation_user_id_fkey FOREIGN KEY (user_id) REFERENCES \"user\"(id);
ALTER TABLE ONLY textlabel_location
    ADD CONSTRAINT textlabel_location_textlabel_id_fkey FOREIGN KEY (textlabel_id) REFERENCES textlabel(id);
ALTER TABLE ONLY textlabel
    ADD CONSTRAINT textlabel_project_id_fkey FOREIGN KEY (project_id) REFERENCES project(id);
ALTER TABLE ONLY treenode_class_instance
    ADD CONSTRAINT treenode_class_instance_class_instance_id_fkey FOREIGN KEY (class_instance_id) REFERENCES class_instance(id) ON DELETE CASCADE;
ALTER TABLE ONLY treenode_class_instance
    ADD CONSTRAINT treenode_class_instance_relation_id_fkey FOREIGN KEY (relation_id) REFERENCES relation(id);
ALTER TABLE ONLY treenode_class_instance
    ADD CONSTRAINT treenode_class_instance_treenode_id_fkey FOREIGN KEY (treenode_id) REFERENCES treenode(id) ON DELETE CASCADE;
ALTER TABLE ONLY treenode_class_instance
    ADD CONSTRAINT treenode_class_instance_user_id_fkey FOREIGN KEY (user_id) REFERENCES \"user\"(id);
ALTER TABLE ONLY treenode
    ADD CONSTRAINT treenode_parent_id_fkey FOREIGN KEY (parent_id) REFERENCES treenode(id);
"
),

	'2011-07-12T17:22:30' => new Migration(
		'Remove unused table. Closes #79',
		'
DROP TABLE "bezierkey" CASCADE;
DROP TABLE "bezierprofile" CASCADE;
DROP TABLE "broken_slice" CASCADE;
DROP TABLE "object" CASCADE;
DROP TABLE "profile" CASCADE;
'
),

	'2011-07-12T17:30:44' => new Migration(
		'Removed unused columns from class table. Closes #83',
		'
ALTER TABLE "class" DROP COLUMN "showintree";
ALTER TABLE "class" DROP COLUMN "uri";
'
),

	'2011-07-12T19:48:11' => new Migration(
		'Create table broken_slice',
		'CREATE TABLE broken_slice (stack_id integer NOT NULL, index integer NOT NULL)'
),

	'2011-10-19T08:33:49' => new Migration(
		'Introduce a sessions table for storing PHP sessions',
		"CREATE TABLE sessions (id SERIAL PRIMARY KEY, session_id CHAR(26), data TEXT DEFAULT '', last_accessed TIMESTAMP)"
),

	'2011-10-20T15:14:59' => new Migration(
		'Switch to tracking exactly which migrations have been applied',
		'CREATE TABLE applied_migrations (id VARCHAR(32) PRIMARY KEY)'
),

	'2011-10-30T16:10:19' => new SpecialConnectorMigration(),

	'2011-11-23T10:18:23' => new AddSkeletonIDsMigration(),

	'2011-11-24T14:35:19' => new Migration(
		'Adding overlay table',
		<<<EOMIGRATION
CREATE TABLE "overlay" (
    id integer NOT NULL,
    stack_id integer NOT NULL,
    title text NOT NULL,
    image_base text NOT NULL,
    default_opacity integer DEFAULT 0 NOT NULL
);
CREATE SEQUENCE overlay_id_seq
    START WITH 1
    INCREMENT BY 1
    NO MAXVALUE
    NO MINVALUE
    CACHE 1;
ALTER SEQUENCE overlay_id_seq OWNED BY "overlay".id;
ALTER TABLE ONLY "overlay"
    ADD CONSTRAINT overlay_pkey PRIMARY KEY (id);
ALTER TABLE ONLY "overlay"
    ADD CONSTRAINT overlay_stack_id_fkey FOREIGN KEY (stack_id) REFERENCES stack(id) ON DELETE CASCADE;
ALTER TABLE "overlay" ALTER COLUMN id SET DEFAULT nextval('overlay_id_seq'::regclass);
EOMIGRATION
		,
		TRUE
),

    '2011-12-13T17:21:03' => new Migration(
        'Add minimum zoom level information to stack table',
        'ALTER TABLE stack ADD COLUMN min_zoom_level integer;
         UPDATE stack SET min_zoom_level = -1;
         ALTER TABLE stack ALTER COLUMN min_zoom_level SET NOT NULL;'
),

	'2011-12-14T13:42:27' => new Migration(
		'Set a default for the min_zoom_level column of stack',
		'ALTER TABLE stack ALTER COLUMN min_zoom_level SET DEFAULT -1;'
),

    '2011-12-14T18:42:00' => new Migration(
        'Add file extension information to stacks and overlays',
        "ALTER TABLE stack ADD COLUMN file_extension text;
         ALTER TABLE overlay ADD COLUMN file_extension text;
         UPDATE stack SET file_extension = 'jpg';
         UPDATE overlay SET file_extension = 'jpg';
         ALTER TABLE stack ALTER COLUMN file_extension SET NOT NULL;
         ALTER TABLE overlay ALTER COLUMN file_extension SET NOT NULL;"
),

	'2011-12-20T13:42:27' => new Migration(
		'Set file name extension to JPG by default',
		"ALTER TABLE stack ALTER COLUMN file_extension SET DEFAULT 'jpg';"
),

	'2011-12-12T10:18:23' => new AddSkeletonIDsTreenodeConnectorMigration(),


	'2011-12-27T12:51:12' => new Migration(
		'Update containts in treenode_connector',
		'
ALTER TABLE treenode_connector DROP CONSTRAINT treenode_connector_skeleton_id_fkey;
ALTER TABLE ONLY treenode_connector
    ADD CONSTRAINT treenode_connector_connector_id_fkey FOREIGN KEY (connector_id) REFERENCES connector(id) ON DELETE CASCADE;
ALTER TABLE ONLY treenode_connector
    ADD CONSTRAINT treenode_connector_skeleton_id_fkey FOREIGN KEY (skeleton_id) REFERENCES class_instance(id) ON DELETE CASCADE;
ALTER TABLE ONLY treenode_connector
    ADD CONSTRAINT treenode_connector_treenode_id_fkey FOREIGN KEY (treenode_id) REFERENCES treenode(id) ON DELETE CASCADE;
ALTER TABLE ONLY treenode_connector
    ADD CONSTRAINT treenode_connector_user_id_fkey FOREIGN KEY (user_id) REFERENCES "user"(id);
'
),

	'2012-01-15T14:45:48' => new Migration(
		'Add a confidence measure to treenode_connector',
		'ALTER TABLE ONLY treenode_connector
			ADD COLUMN confidence integer NOT NULL DEFAULT 5'),

	'2012-02-07T15:50:32' => new Migration(
		'Fix missing ON delete cascade',
		'
ALTER TABLE connector_class_instance DROP CONSTRAINT connector_class_instance_class_instance_id_fkey;
ALTER TABLE ONLY connector_class_instance
    ADD CONSTRAINT connector_class_instance_class_instance_id_fkey FOREIGN KEY (class_instance_id) REFERENCES class_instance(id) ON DELETE CASCADE;
ALTER TABLE treenode DROP CONSTRAINT treenode_skeleton_id_fkey;
ALTER TABLE ONLY treenode
    ADD CONSTRAINT treenode_skeleton_id_fkey FOREIGN KEY (skeleton_id) REFERENCES class_instance(id) ON DELETE CASCADE;
'
),

	'2012-02-14T08:46:38' => new Migration(
		'Tile size as stack table field',
		'
ALTER TABLE stack ADD COLUMN tile_width integer NOT NULL DEFAULT 256;
ALTER TABLE stack ADD COLUMN tile_height integer NOT NULL DEFAULT 256;
'
),

  '2012-02-14T14:32:05' => new Migration(
    'Data source type specification.',
    '
ALTER TABLE stack DROP COLUMN IF EXISTS tile_source_type;
ALTER TABLE overlay DROP COLUMN IF EXISTS tile_source_type;
ALTER TABLE stack ADD COLUMN tile_source_type integer NOT NULL DEFAULT 1;
'
  ),


    // Make the default of these permissions restrictive (i.e. can't
    // do anything) for the future but set them both to TRUE for
    // existing entries, since the previous behaviour was to allow
    // viewing and editing for all users in this table.

	'2012-02-27T13:10:42' => new Migration(
		'Add can_edit_any and can_view_any permissions to the project_user table',
		'
ALTER TABLE project_user ADD COLUMN can_edit_any boolean DEFAULT FALSE;
ALTER TABLE project_user ADD COLUMN can_view_any boolean DEFAULT FALSE;
UPDATE project_user SET can_edit_any = TRUE;
UPDATE project_user SET can_view_any = TRUE;
'
),

    '2012-03-08T10:00:16' => new Migration(
        'Rename min_zoom_level field to num_zoom_levels in stacks table',
		'ALTER TABLE stack RENAME COLUMN min_zoom_level TO num_zoom_levels;'
),

	'2012-03-22T20:16:56' => new Migration(
		'Add log table',
		'
CREATE TABLE log (
    operation_type character varying(255) NOT NULL,
    location double3d,
    freetext text
    )
INHERITS (concept);
ALTER TABLE ONLY log
    ADD CONSTRAINT log_pkey PRIMARY KEY (id);

'
),

	'2012-03-25 T01:26:02' => new Migration(
		'Reviewer columns in location, thus treenode and connector, table',
		'
ALTER TABLE location ADD COLUMN reviewer_id integer NOT NULL DEFAULT -1;
ALTER TABLE location ADD COLUMN review_time timestamp with time zone DEFAULT NULL;
'
),

  '2012-03-30T15:56:17' => new SimplifyAnnotationDomain(),

// Help: http://blog.enricostahn.com/2010/06/11/postgresql-add-primary-key-to-an-existing-table.html
	'2012-04-06T16:06:41' => new Migration(
  'Add primary id column to project_stack preparation',
  '
ALTER TABLE project_stack DROP CONSTRAINT "project_stack_pkey";
ALTER TABLE project_stack ADD COLUMN id INTEGER;
CREATE SEQUENCE "project_stack_id_seq";
'
),

	'2012-04-06T16:07:41' => new Migration(
		'Add primary id column to project_stack',
		"
UPDATE project_stack SET id = nextval('project_stack_id_seq');
ALTER TABLE project_stack
  ALTER COLUMN id SET DEFAULT nextval('project_stack_id_seq');
ALTER TABLE project_stack ALTER COLUMN id SET NOT NULL;
ALTER TABLE project_stack ADD UNIQUE (id);
ALTER TABLE project_stack DROP CONSTRAINT project_stack_id_key RESTRICT;
ALTER TABLE project_stack ADD PRIMARY KEY (id);
"
),

  '2012-04-06T18:06:41' => new Migration(
    'Add primary id column to broken_slice preparation',
    '
ALTER TABLE broken_slice ADD COLUMN id INTEGER;
CREATE SEQUENCE "broken_slice_id_seq";
'
  ),

  '2012-04-06T18:07:41' => new Migration(
    'Add primary id column to broken_slice',
    "
UPDATE broken_slice SET id = nextval('broken_slice_id_seq');
ALTER TABLE broken_slice
  ALTER COLUMN id SET DEFAULT nextval('broken_slice_id_seq');
ALTER TABLE broken_slice ALTER COLUMN id SET NOT NULL;
ALTER TABLE broken_slice ADD UNIQUE (id);
ALTER TABLE broken_slice DROP CONSTRAINT broken_slice_id_key RESTRICT;
ALTER TABLE broken_slice ADD PRIMARY KEY (id);
"
  ),

	'2012-04-10T10:15:16' => new Migration(
		'Add a metadata field for the stacks',
		"ALTER TABLE stack ADD COLUMN metadata text;
		 UPDATE stack SET metadata = '';
		 ALTER TABLE stack ALTER COLUMN metadata SET DEFAULT '';
		 ALTER TABLE stack ALTER COLUMN metadata SET NOT NULL;"
),


	'2012-04-12T15:59:28' => new Migration(
		'Wiki base url for MediaWiki integration',
		'
ALTER TABLE project ADD COLUMN wiki_base_url text;
'
),

	'2012-05-16T12:20:53' => new Migration(
		'Invert mouse wheel direction column',
		'
ALTER TABLE project_user ADD COLUMN inverse_mouse_wheel boolean DEFAULT FALSE;
'
),

	'2012-07-10T20:43:35' => new Migration(
		'Add id column to textlabel_location (1)',
		'
ALTER TABLE textlabel_location ADD COLUMN id INTEGER;
CREATE SEQUENCE "textlabel_location_id_seq";
'
),

	'2012-07-10T20:44:35' => new Migration(
		'Add id column to textlabel_location (2)',
		"
UPDATE textlabel_location SET id = nextval('textlabel_location_id_seq');
ALTER TABLE textlabel_location
  ALTER COLUMN id SET DEFAULT nextval('textlabel_location_id_seq');
ALTER TABLE textlabel_location ALTER COLUMN id SET NOT NULL;
ALTER TABLE textlabel_location ADD PRIMARY KEY (id);
"
),

<<<<<<< HEAD
	'2012-07-26T12:20:53' => new Migration(
		'Create component table',
		"
CREATE TABLE component (
    stack_id bigint NOT NULL,
    skeleton_id bigint NOT NULL,
    component_id bigint NOT NULL,
    min_x bigint NOT NULL,
    min_y bigint NOT NULL,
    max_x bigint NOT NULL,
    max_y bigint NOT NULL,
    z bigint NOT NULL,
    threshold double precision,
    status integer DEFAULT 0 NOT NULL
)
INHERITS (concept);

ALTER TABLE ONLY component ALTER COLUMN id SET DEFAULT nextval('concept_id_seq'::regclass);
ALTER TABLE ONLY component ALTER COLUMN creation_time SET DEFAULT now();
ALTER TABLE ONLY component ALTER COLUMN edition_time SET DEFAULT now();
ALTER TABLE ONLY component ADD CONSTRAINT component_pkey PRIMARY KEY (id);
ALTER TABLE ONLY component ADD CONSTRAINT component_stack_id_fkey FOREIGN KEY (stack_id) REFERENCES stack(id) ON DELETE CASCADE;
ALTER TABLE ONLY component ADD CONSTRAINT component_project_id_fkey FOREIGN KEY (project_id) REFERENCES project(id) ON DELETE CASCADE;
ALTER TABLE ONLY component ADD CONSTRAINT component_user_id_fkey FOREIGN KEY (user_id) REFERENCES \"user\"(id) ON DELETE CASCADE;

"
),


'2012-08-06T13:21:53' => new Migration(
		'Create drawing table',
		"
CREATE TABLE drawing (
    stack_id bigint NOT NULL,
    z bigint NOT NULL,
    skeleton_id bigint,
    component_id bigint,
    min_x bigint NOT NULL,
    min_y bigint NOT NULL,
    max_x bigint NOT NULL,
    max_y bigint NOT NULL,
    svg text NOT NULL,
    type integer DEFAULT 0 NOT NULL,
    status integer DEFAULT 0 NOT NULL
)
INHERITS (concept);

ALTER TABLE ONLY drawing ALTER COLUMN id SET DEFAULT nextval('concept_id_seq'::regclass);
ALTER TABLE ONLY drawing ALTER COLUMN creation_time SET DEFAULT now();
ALTER TABLE ONLY drawing ALTER COLUMN edition_time SET DEFAULT now();
ALTER TABLE ONLY drawing ADD CONSTRAINT drawing_pkey PRIMARY KEY (id);
ALTER TABLE ONLY drawing ADD CONSTRAINT drawing_stack_id_fkey FOREIGN KEY (stack_id) REFERENCES stack(id) ON DELETE CASCADE;
ALTER TABLE ONLY drawing ADD CONSTRAINT drawing_project_id_fkey FOREIGN KEY (project_id) REFERENCES project(id) ON DELETE CASCADE;
ALTER TABLE ONLY drawing ADD CONSTRAINT drawing_user_id_fkey FOREIGN KEY (user_id) REFERENCES \"user\"(id) ON DELETE CASCADE;

"
),

	'2012-08-30T01:41:10' => new Migration(
		'Use auth_user to identify users',
		'
ALTER TABLE ONLY class_instance_class_instance DROP CONSTRAINT class_instance_relation_instance_user_id_fkey;
ALTER TABLE ONLY class_instance DROP CONSTRAINT class_instance_user_id_fkey;
ALTER TABLE ONLY class_class DROP CONSTRAINT class_relation_instance_user_id_fkey;
ALTER TABLE ONLY class DROP CONSTRAINT class_user_id_fkey;
ALTER TABLE ONLY component DROP CONSTRAINT component_user_id_fkey;
ALTER TABLE ONLY concept DROP CONSTRAINT concept_user_id_fkey;
ALTER TABLE ONLY connector_class_instance DROP CONSTRAINT connector_class_instance_user_id_fkey;
ALTER TABLE ONLY drawing DROP CONSTRAINT drawing_user_id_fkey;
ALTER TABLE ONLY message DROP CONSTRAINT message_user_id_fkey;
ALTER TABLE ONLY project_user DROP CONSTRAINT project_user_user_id_fkey;
ALTER TABLE ONLY relation_instance DROP CONSTRAINT relation_instance_user_id_fkey;
ALTER TABLE ONLY relation DROP CONSTRAINT relation_user_id_fkey;
ALTER TABLE ONLY treenode_class_instance DROP CONSTRAINT treenode_class_instance_user_id_fkey;
ALTER TABLE ONLY treenode_connector DROP CONSTRAINT treenode_connector_user_id_fkey;

ALTER TABLE ONLY class_instance_class_instance ADD CONSTRAINT class_instance_relation_instance_user_id_fkey FOREIGN KEY (user_id) REFERENCES "auth_user"(id);
ALTER TABLE ONLY class_instance ADD CONSTRAINT class_instance_user_id_fkey FOREIGN KEY (user_id) REFERENCES "auth_user"(id);
ALTER TABLE ONLY class_class ADD CONSTRAINT class_relation_instance_user_id_fkey FOREIGN KEY (user_id) REFERENCES "auth_user"(id);
ALTER TABLE ONLY class ADD CONSTRAINT class_user_id_fkey FOREIGN KEY (user_id) REFERENCES "auth_user"(id);
ALTER TABLE ONLY component ADD CONSTRAINT component_user_id_fkey FOREIGN KEY (user_id) REFERENCES "auth_user"(id) ON DELETE CASCADE;
ALTER TABLE ONLY concept ADD CONSTRAINT concept_user_id_fkey FOREIGN KEY (user_id) REFERENCES "auth_user"(id);
ALTER TABLE ONLY connector_class_instance ADD CONSTRAINT connector_class_instance_user_id_fkey FOREIGN KEY (user_id) REFERENCES "auth_user"(id);
ALTER TABLE ONLY drawing ADD CONSTRAINT drawing_user_id_fkey FOREIGN KEY (user_id) REFERENCES "auth_user"(id) ON DELETE CASCADE;
ALTER TABLE ONLY message ADD CONSTRAINT message_user_id_fkey FOREIGN KEY (user_id) REFERENCES "auth_user"(id);
ALTER TABLE ONLY project_user ADD CONSTRAINT project_user_user_id_fkey FOREIGN KEY (user_id) REFERENCES "auth_user"(id);
ALTER TABLE ONLY relation_instance ADD CONSTRAINT relation_instance_user_id_fkey FOREIGN KEY (user_id) REFERENCES "auth_user"(id);
ALTER TABLE ONLY relation ADD CONSTRAINT relation_user_id_fkey FOREIGN KEY (user_id) REFERENCES "auth_user"(id);
ALTER TABLE ONLY treenode_class_instance ADD CONSTRAINT treenode_class_instance_user_id_fkey FOREIGN KEY (user_id) REFERENCES "auth_user"(id);
ALTER TABLE ONLY treenode_connector ADD CONSTRAINT treenode_connector_user_id_fkey FOREIGN KEY (user_id) REFERENCES "auth_user"(id);
=======
	'2012-07-10T22:41:35' => new Migration(
  'Add primary id column to project_usr preparation',
  '
ALTER TABLE project_user DROP CONSTRAINT "project_user_pkey";
ALTER TABLE project_user ADD COLUMN id INTEGER;
CREATE SEQUENCE "project_user_id_seq";
'
),

	'2012-07-10T22:44:35' => new Migration(
		'Add primary id column to project_user',
		"
UPDATE project_user SET id = nextval('project_user_id_seq');
ALTER TABLE project_user
  ALTER COLUMN id SET DEFAULT nextval('project_user_id_seq');
ALTER TABLE project_user ALTER COLUMN id SET NOT NULL;
ALTER TABLE project_user ADD UNIQUE (id);
ALTER TABLE project_user DROP CONSTRAINT project_user_id_key RESTRICT;
ALTER TABLE project_user ADD PRIMARY KEY (id);
"
),

	'2012-10-09T14:40:01' => new Migration(
		'Remove some wrong user foreign key constraints',
		'
ALTER TABLE treenode_connector DROP CONSTRAINT treenode_connector_user_id_fkey;
ALTER TABLE concept DROP CONSTRAINT concept_user_id_fkey;
ALTER TABLE connector_class_instance DROP CONSTRAINT connector_class_instance_user_id_fkey;
>>>>>>> 9056254d
'
),

	// INSERT NEW MIGRATIONS HERE
	// (Don't remove the previous line, or inserting migration templates
	// won't work.)
	);

?><|MERGE_RESOLUTION|>--- conflicted
+++ resolved
@@ -1100,7 +1100,6 @@
 "
 ),
 
-<<<<<<< HEAD
 	'2012-07-26T12:20:53' => new Migration(
 		'Create component table',
 		"
@@ -1191,8 +1190,10 @@
 ALTER TABLE ONLY relation ADD CONSTRAINT relation_user_id_fkey FOREIGN KEY (user_id) REFERENCES "auth_user"(id);
 ALTER TABLE ONLY treenode_class_instance ADD CONSTRAINT treenode_class_instance_user_id_fkey FOREIGN KEY (user_id) REFERENCES "auth_user"(id);
 ALTER TABLE ONLY treenode_connector ADD CONSTRAINT treenode_connector_user_id_fkey FOREIGN KEY (user_id) REFERENCES "auth_user"(id);
-=======
-	'2012-07-10T22:41:35' => new Migration(
+'
+),
+
+	'2012-09-10T22:41:35' => new Migration(
   'Add primary id column to project_usr preparation',
   '
 ALTER TABLE project_user DROP CONSTRAINT "project_user_pkey";
@@ -1201,7 +1202,7 @@
 '
 ),
 
-	'2012-07-10T22:44:35' => new Migration(
+	'2012-09-10T22:44:35' => new Migration(
 		'Add primary id column to project_user',
 		"
 UPDATE project_user SET id = nextval('project_user_id_seq');
@@ -1214,13 +1215,13 @@
 "
 ),
 
-	'2012-10-09T14:40:01' => new Migration(
+	'2012-09-09T14:40:01' => new Migration(
 		'Remove some wrong user foreign key constraints',
 		'
 ALTER TABLE treenode_connector DROP CONSTRAINT treenode_connector_user_id_fkey;
 ALTER TABLE concept DROP CONSTRAINT concept_user_id_fkey;
 ALTER TABLE connector_class_instance DROP CONSTRAINT connector_class_instance_user_id_fkey;
->>>>>>> 9056254d
+
 '
 ),
 
